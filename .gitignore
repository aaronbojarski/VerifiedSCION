# OS generated files #
#########################
.DS_Store
.DS_Store?
._*
.Spotlight-V100
.Trashes
ehthumbs.db
Thumbs.db

# SCION generated files #
#########################
/logs/
/gen/
/genold/
/gen-cache/
/gen-data/
/gen-certs/
/traces/

# Python generated files #
#########################
.mypy_cache/
__pycache__
*.pyc

# vim files #
#########################
.*.sw?
.ccls
.vim/

# VSCode folder
#########################
.vscode/

# build files
#########################
.installstamp
*.d
compile_commands.json

# Environment files
#########################
/venv/
doc/venv/

# Docker working directory
##########################
/docker/_build/
/docker/perapp/hashes/

# Test coverage
##########################
/.coverage
/python/htmlcov/

# C library binaries
##########################
*.a
*.o
*.so

# Generated executables
##########################
/bin/*
!/bin/.keepme

# Generated package files
##########################
/installables/

# CTags
##########################
tags

# bazel artifacts
##########################
/bazel-*
!bazel-remote.yml
.bazel-cache/

# local buildkite run
/artifacts.out

# documentation builds
_build

# IntelliJ folder
#########################
.idea/

# node modules
##############
node_modules

# gobra
#######
<<<<<<< HEAD
logger.log
tmp/
*.vpr
*.debugType
target
*.unparsed
*.gobrafied
*.internal
.devcontainer
.metals
.bazelbsp
.bazel
=======
*.vpr
tmp/
logger.log

# emacs backup files
####################
*~
>>>>>>> 5cedae9b
<|MERGE_RESOLUTION|>--- conflicted
+++ resolved
@@ -96,7 +96,6 @@
 
 # gobra
 #######
-<<<<<<< HEAD
 logger.log
 tmp/
 *.vpr
@@ -109,12 +108,10 @@
 .metals
 .bazelbsp
 .bazel
-=======
 *.vpr
 tmp/
 logger.log
 
 # emacs backup files
 ####################
-*~
->>>>>>> 5cedae9b
+*~