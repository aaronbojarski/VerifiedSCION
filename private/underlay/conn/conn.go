// Copyright 2017 ETH Zurich
// Copyright 2020 ETH Zurich, Anapaya Systems
//
// Licensed under the Apache License, Version 2.0 (the "License");
// you may not use this file except in compliance with the License.
// You may obtain a copy of the License at
//
//   http://www.apache.org/licenses/LICENSE-2.0
//
// Unless required by applicable law or agreed to in writing, software
// distributed under the License is distributed on an "AS IS" BASIS,
// WITHOUT WARRANTIES OR CONDITIONS OF ANY KIND, either express or implied.
// See the License for the specific language governing permissions and
// limitations under the License.

//go:build go1.9
// +build go1.9

// +gobra

// Package conn implements underlay sockets.
package conn

import (
	"net"
	"net/netip"
	"syscall"
	"time"

	"golang.org/x/net/ipv4"
	"golang.org/x/net/ipv6"

	"github.com/scionproto/scion/pkg/log"
	"github.com/scionproto/scion/pkg/private/serrors"
	"github.com/scionproto/scion/private/underlay/sockctrl"
	//@ . "github.com/scionproto/scion/verification/utils/definitions"
	//@ sl "github.com/scionproto/scion/verification/utils/slices"
)

// Messages is a list of ipX.Messages. It is necessary to hide the type alias
// between ipv4.Message, ipv6.Message and socket.Message.
type Messages []ipv4.Message

// Conn describes the API for an underlay socket
type Conn interface {
<<<<<<< HEAD
	//@ pred Mem()
	// (VerifiedSCION) Reads a message to b. Returns the number of read bytes.
	//@ requires  acc(Mem(), _)
	//@ preserves sl.Bytes(b, 0, len(b))
	//@ ensures   err == nil ==> 0 <= n && n <= len(b)
	//@ ensures   err == nil ==> acc(addr.Mem(), _)
	//@ ensures   err != nil ==> err.ErrorMem()
	ReadFrom(b []byte) (n int, addr *net.UDPAddr, err error)
	//@ requires  acc(Mem(), _)
	//@ preserves forall i int :: { &m[i] } 0 <= i && i < len(m) ==> m[i].Mem()
	//@ ensures   err == nil ==> 0 <= n && n <= len(m)
	//@ ensures   err != nil ==> err.ErrorMem()
	ReadBatch(m Messages) (n int, err error)
	//@ requires  acc(Mem(), _)
	//@ preserves acc(sl.Bytes(b, 0, len(b)), R10)
	//@ ensures   err == nil ==> 0 <= n && n <= len(b)
	//@ ensures   err != nil ==> err.ErrorMem()
	Write(b []byte) (n int, err error)
	//@ requires  acc(u.Mem(), _)
	//@ requires  acc(Mem(), _)
	//@ preserves acc(sl.Bytes(b, 0, len(b)), R10)
	//@ ensures   err == nil ==> 0 <= n && n <= len(b)
	//@ ensures   err != nil ==> err.ErrorMem()
	WriteTo(b []byte, u *net.UDPAddr) (n int, err error)
	//@ requires  acc(Mem(), _)
	//@ preserves forall i int :: { &m[i] } 0 <= i && i < len(m) ==> acc(m[i].Mem(), R10)
	//@ ensures   err == nil ==> 0 <= n && n <= len(m)
	//@ ensures   err != nil ==> err.ErrorMem()
	WriteBatch(m Messages, k int) (n int, err error)
	//@ preserves acc(Mem(), R10)
	//@ ensures   u != nil ==> acc(u.Mem(), _)
	//@ decreases
	LocalAddr() (u *net.UDPAddr)
	//@ preserves acc(Mem(), R10)
	//@ ensures   u != nil ==> acc(u.Mem(), _)
	//@ decreases
	RemoteAddr() (u *net.UDPAddr)
	//@ preserves Mem()
	//@ ensures   err != nil ==> err.ErrorMem()
	//@ decreases
	SetReadDeadline(time.Time) (err error)
	//@ preserves Mem()
	//@ ensures   err != nil ==> err.ErrorMem()
	//@ decreases
	SetWriteDeadline(time.Time) (err error)
	//@ preserves Mem()
	//@ ensures   err != nil ==> err.ErrorMem()
	//@ decreases
	SetDeadline(time.Time) (err error)
	//@ requires Mem()
	//@ ensures  err != nil ==> err.ErrorMem()
	//@ decreases
	Close() (err error)
=======
	ReadBatch(Messages) (int, error)
	WriteTo([]byte, netip.AddrPort) (int, error)
	WriteBatch(Messages, int) (int, error)
	LocalAddr() netip.AddrPort
	RemoteAddr() netip.AddrPort
	SetReadDeadline(time.Time) error
	SetWriteDeadline(time.Time) error
	SetDeadline(time.Time) error
	Close() error
>>>>>>> 2da0c9bb
}

// Config customizes the behavior of an underlay socket.
type Config struct {
	// SendBufferSize is the size of the operating system send buffer, in bytes.
	// If zero, the operating system default is used.
	SendBufferSize int
	// ReceiveBufferSize is the size of the operating system receive buffer, in
	// bytes.
	ReceiveBufferSize int
}

// New opens a new underlay socket on the specified addresses.
//
// The config can be used to customize socket behavior.
<<<<<<< HEAD
// @ requires cfg.Mem()
// @ requires listen != nil || remote != nil
// @ requires listen != nil ==> acc(listen.Mem(), R10)
// @ requires remote != nil ==> acc(remote.Mem(), R10)
// @ ensures  e == nil ==> res.Mem()
// @ ensures  e != nil ==> e.ErrorMem()
// @ decreases
func New(listen, remote *net.UDPAddr, cfg *Config) (res Conn, e error) {
=======
func New(listen, remote netip.AddrPort, cfg *Config) (Conn, error) {
>>>>>>> 2da0c9bb
	a := listen
	if remote.IsValid() {
		a = remote
	}
	if !a.IsValid() {
		panic("either listen or remote must be set")
	}
<<<<<<< HEAD
	// @ assert remote != nil ==> a == remote
	// @ assert remote == nil ==> a == listen
	// @ unfold acc(a.Mem(), R15)
	// @ unfold acc(sl.Bytes(a.IP, 0, len(a.IP)), R15)
	// @ assert forall i int :: { &a.IP[i] } 0 <= i && i < len(a.IP) ==> acc(&a.IP[i], R15)
	if a.IP.To4( /*@ false @*/ ) != nil {
=======
	if a.Addr().Is4() {
>>>>>>> 2da0c9bb
		return newConnUDPIPv4(listen, remote, cfg)
	}
	return newConnUDPIPv6(listen, remote, cfg)
}

type connUDPIPv4 struct {
	connUDPBase
	pconn *ipv4.PacketConn
}

<<<<<<< HEAD
// @ requires cfg.Mem()
// @ requires listen != nil ==> acc(listen.Mem(), _)
// @ requires remote != nil ==> acc(remote.Mem(), _)
// @ ensures  e == nil ==> res.Mem()
// @ ensures  e != nil ==> e.ErrorMem()
// @ decreases
func newConnUDPIPv4(listen, remote *net.UDPAddr, cfg *Config) (res *connUDPIPv4, e error) {
=======
func newConnUDPIPv4(listen, remote netip.AddrPort, cfg *Config) (*connUDPIPv4, error) {
>>>>>>> 2da0c9bb
	cc := &connUDPIPv4{}
	if err := cc.initConnUDP("udp4", listen, remote, cfg); err != nil {
		return nil, err
	}
	//@ unfold cc.connUDPBase.Mem()
	cc.pconn = ipv4.NewPacketConn(cc.conn)
	//@ fold cc.connUDPBase.MemWithoutConn()
	//@ fold cc.Mem()
	return cc, nil
}

// ReadBatch reads up to len(msgs) packets, and stores them in msgs.
// It returns the number of packets read, and an error if any.
<<<<<<< HEAD
// @ requires  acc(c.Mem(), _)
// @ preserves forall i int :: { &msgs[i] } 0 <= i && i < len(msgs) ==> msgs[i].Mem()
// @ ensures   errRet == nil ==> 0 <= nRet && nRet <= len(msgs)
// @ ensures   errRet != nil ==> errRet.ErrorMem()
func (c *connUDPIPv4) ReadBatch(msgs Messages) (nRet int, errRet error) {
	//@ unfold acc(c.Mem(), _)
	// (VerifiedSCION) 1 is the length of the buffers of the messages in msgs
	n, err := c.pconn.ReadBatch(msgs, syscall.MSG_WAITFORONE)
=======
func (c *connUDPIPv4) ReadBatch(msgs Messages) (int, error) {
	n, err := c.pconn.ReadBatch(msgs, syscallMSG_WAITFORONE)
>>>>>>> 2da0c9bb
	return n, err
}

// @ requires  acc(c.Mem(), _)
// @ preserves forall i int :: { &msgs[i] } 0 <= i && i < len(msgs) ==> acc(msgs[i].Mem(), R10)
// @ ensures   err == nil ==> 0 <= n && n <= len(msgs)
// @ ensures   err != nil ==> err.ErrorMem()
func (c *connUDPIPv4) WriteBatch(msgs Messages, flags int) (n int, err error) {
	//@ unfold acc(c.Mem(), _)
	// (VerifiedSCION) 1 is the length of the buffers of the messages in msgs
	return c.pconn.WriteBatch(msgs, flags)
}

// SetReadDeadline sets the read deadline associated with the endpoint.
// @ preserves c.Mem()
// @ ensures   err != nil ==> err.ErrorMem()
// @ decreases
func (c *connUDPIPv4) SetReadDeadline(t time.Time) (err error) {
	//@ unfold c.Mem()
	//@ defer fold c.Mem()
	return c.pconn.SetReadDeadline(t)
}

// @ preserves c.Mem()
// @ ensures   err != nil ==> err.ErrorMem()
// @ decreases
func (c *connUDPIPv4) SetWriteDeadline(t time.Time) (err error) {
	//@ unfold c.Mem()
	//@ defer fold c.Mem()
	return c.pconn.SetWriteDeadline(t)
}

// @ preserves c.Mem()
// @ ensures   err != nil ==> err.ErrorMem()
// @ decreases
func (c *connUDPIPv4) SetDeadline(t time.Time) (err error) {
	//@ unfold c.Mem()
	//@ defer fold c.Mem()
	return c.pconn.SetDeadline(t)
}

type connUDPIPv6 struct {
	connUDPBase
	pconn *ipv6.PacketConn
}

<<<<<<< HEAD
// @ requires cfg.Mem()
// @ requires listen != nil ==> acc(listen.Mem(), _)
// @ requires remote != nil ==> acc(remote.Mem(), _)
// @ ensures  e == nil ==> res.Mem()
// @ ensures  e != nil ==> e.ErrorMem()
// @ decreases
func newConnUDPIPv6(listen, remote *net.UDPAddr, cfg *Config) (res *connUDPIPv6, e error) {
=======
func newConnUDPIPv6(listen, remote netip.AddrPort, cfg *Config) (*connUDPIPv6, error) {
>>>>>>> 2da0c9bb
	cc := &connUDPIPv6{}
	if err := cc.initConnUDP("udp6", listen, remote, cfg); err != nil {
		return nil, err
	}
	//@ unfold cc.connUDPBase.Mem()
	cc.pconn = ipv6.NewPacketConn(cc.conn)
	//@ fold cc.connUDPBase.MemWithoutConn()
	//@ fold cc.Mem()
	return cc, nil
}

// ReadBatch reads up to len(msgs) packets, and stores them in msgs.
// It returns the number of packets read, and an error if any.
<<<<<<< HEAD
// @ requires  acc(c.Mem(), _)
// @ preserves forall i int :: { &msgs[i] } 0 <= i && i < len(msgs) ==> msgs[i].Mem()
// @ ensures   errRet == nil ==> 0 <= nRet && nRet <= len(msgs)
// @ ensures   errRet != nil ==> errRet.ErrorMem()
func (c *connUDPIPv6) ReadBatch(msgs Messages) (nRet int, errRet error) {
	//@ unfold acc(c.Mem(), _)
	// (VerifiedSCION) 1 is the length of the buffers of the messages in msgs
	n, err := c.pconn.ReadBatch(msgs, syscall.MSG_WAITFORONE)
=======
func (c *connUDPIPv6) ReadBatch(msgs Messages) (int, error) {
	n, err := c.pconn.ReadBatch(msgs, syscallMSG_WAITFORONE)
>>>>>>> 2da0c9bb
	return n, err
}

// @ requires  acc(c.Mem(), _)
// @ preserves forall i int :: { &msgs[i] } 0 <= i && i < len(msgs) ==> acc(msgs[i].Mem(), R10)
// @ ensures   err == nil ==> 0 <= n && n <= len(msgs)
// @ ensures   err != nil ==> err.ErrorMem()
func (c *connUDPIPv6) WriteBatch(msgs Messages, flags int) (n int, err error) {
	//@ unfold acc(c.Mem(), _)
	// (VerifiedSCION) 1 is the length of the buffers of the messages in msgs
	return c.pconn.WriteBatch(msgs, flags)
}

// SetReadDeadline sets the read deadline associated with the endpoint.
// @ preserves c.Mem()
// @ ensures   err != nil ==> err.ErrorMem()
// @ decreases
func (c *connUDPIPv6) SetReadDeadline(t time.Time) (err error) {
	//@ unfold c.Mem()
	//@ defer fold c.Mem()
	return c.pconn.SetReadDeadline(t)
}

// @ preserves c.Mem()
// @ ensures   err != nil ==> err.ErrorMem()
// @ decreases
func (c *connUDPIPv6) SetWriteDeadline(t time.Time) (err error) {
	//@ unfold c.Mem()
	//@ defer fold c.Mem()
	return c.pconn.SetWriteDeadline(t)
}

// @ preserves c.Mem()
// @ ensures   err != nil ==> err.ErrorMem()
// @ decreases
func (c *connUDPIPv6) SetDeadline(t time.Time) (err error) {
	//@ unfold c.Mem()
	//@ defer fold c.Mem()
	return c.pconn.SetDeadline(t)
}

type connUDPBase struct {
	conn   *net.UDPConn
	Listen netip.AddrPort
	Remote netip.AddrPort
	closed bool
}

<<<<<<< HEAD
// @ requires acc(cc)
// @ requires laddr != nil ==> acc(laddr.Mem(), _)
// @ requires raddr != nil ==> acc(raddr.Mem(), _)
// @ requires cfg.Mem()
// @ ensures  errRet == nil ==> cc.Mem()
// @ ensures  errRet != nil ==> errRet.ErrorMem()
// @ decreases
func (cc *connUDPBase) initConnUDP(network string, laddr, raddr *net.UDPAddr, cfg *Config) (errRet error) {
=======
func (cc *connUDPBase) initConnUDP(
	network string,
	laddr, raddr netip.AddrPort,
	cfg *Config) error {

>>>>>>> 2da0c9bb
	var c *net.UDPConn
	var err error
	if !laddr.IsValid() {
		return serrors.New("listen address must be specified")
	}
	if !raddr.IsValid() {
		if c, err = net.ListenUDP(network, net.UDPAddrFromAddrPort(laddr)); err != nil {
			return serrors.Wrap("Error listening on socket", err,
				"network", network, "listen", laddr)

		}
	} else {
		if c, err = net.DialUDP(
			network,
			net.UDPAddrFromAddrPort(laddr),
			net.UDPAddrFromAddrPort(raddr),
		); err != nil {
			return serrors.Wrap("Error setting up connection", err,
				"network", network, "listen", laddr, "remote", raddr)
		}
	}

	//@ unfold cfg.Mem()
	// Set and confirm send buffer size
	if cfg.SendBufferSize != 0 {
		beforeV, err := sockctrl.GetsockoptInt(c, syscall.SOL_SOCKET, syscall.SO_SNDBUF)
		if err != nil {
			return serrors.Wrap("Error getting SO_SNDBUF socket option (before)", err,
				"listen", laddr,
				"remote", raddr,
			)
		}
		target := cfg.SendBufferSize
		if err = c.SetWriteBuffer(target); err != nil {
			return serrors.Wrap("Error setting send buffer size", err,
				"listen", laddr,
				"remote", raddr,
			)
		}
		after, err := sockctrl.GetsockoptInt(c, syscall.SOL_SOCKET, syscall.SO_SNDBUF)
		if err != nil {
			return serrors.Wrap("Error getting SO_SNDBUF socket option (after)", err,
				"listen", laddr,
				"remote", raddr,
			)
		}
		if after/2 < target {
			// Note: kernel doubles value passed in SetSendBuffer, value
			// returned is the doubled value
			log.Info("Send buffer size smaller than requested",
				"expected", target,
				"actual", after/2,
				"before", beforeV/2,
			)
		}
	}

	// Set and confirm receive buffer size
<<<<<<< HEAD
	{
		beforeV, err := sockctrl.GetsockoptInt(c, syscall.SOL_SOCKET, syscall.SO_RCVBUF)
=======
	if cfg.ReceiveBufferSize != 0 {
		before, err := sockctrl.GetsockoptInt(c, syscall.SOL_SOCKET, syscall.SO_RCVBUF)
>>>>>>> 2da0c9bb
		if err != nil {
			return serrors.Wrap("Error getting SO_RCVBUF socket option (before)", err,
				"listen", laddr,
				"remote", raddr,
			)
		}
		target := cfg.ReceiveBufferSize
		if err = c.SetReadBuffer(target); err != nil {
			return serrors.Wrap("Error setting recv buffer size", err,
				"listen", laddr,
				"remote", raddr,
			)
		}
		after, err := sockctrl.GetsockoptInt(c, syscall.SOL_SOCKET, syscall.SO_RCVBUF)
		if err != nil {
			return serrors.Wrap("Error getting SO_RCVBUF socket option (after)", err,
				"listen", laddr,
				"remote", raddr,
			)
		}
		if after/2 < target {
			// Note: kernel doubles value passed in SetReadBuffer, value
			// returned is the doubled value
			log.Info("Receive buffer size smaller than requested",
				"expected", target,
				"actual", after/2,
				"before", beforeV/2,
			)
		}
	}

	cc.conn = c
	cc.Listen = laddr
	cc.Remote = raddr
	//@ fold cc.Mem()
	return nil
}

<<<<<<< HEAD
// @ preserves acc(c.Mem(), _)
// @ preserves sl.Bytes(b, 0, len(b))
// @ preserves unfolding acc(c.Mem(), _) in c.conn == underlyingConn
// @ ensures   err == nil ==> 0 <= n && n <= len(b)
// @ ensures   err == nil ==> acc(addr.Mem(), _)
// @ ensures   err != nil ==> err.ErrorMem()
func (c *connUDPBase) ReadFrom(b []byte /*@, ghost underlyingConn *net.UDPConn @*/) (n int, addr *net.UDPAddr, err error) {
	//@ unfold acc(c.Mem(), _)
	return c.conn.ReadFromUDP(b)
}

// @ preserves acc(c.Mem(), _)
// @ preserves acc(sl.Bytes(b, 0, len(b)), R15)
// @ preserves unfolding acc(c.Mem(), _) in c.conn == underlyingConn
// @ ensures   err == nil ==> 0 <= n && n <= len(b)
// @ ensures   err != nil ==> err.ErrorMem()
func (c *connUDPBase) Write(b []byte /*@, ghost underlyingConn *net.UDPConn @*/) (n int, err error) {
	//@ unfold acc(c.Mem(), _)
	return c.conn.Write(b)
}

// @ requires  acc(dst.Mem(), _)
// @ preserves acc(c.Mem(), _)
// @ preserves unfolding acc(c.Mem(), _) in c.conn == underlyingConn
// @ preserves acc(sl.Bytes(b, 0, len(b)), R15)
// @ ensures   err == nil ==> 0 <= n && n <= len(b)
// @ ensures   err != nil ==> err.ErrorMem()
func (c *connUDPBase) WriteTo(b []byte, dst *net.UDPAddr /*@, ghost underlyingConn *net.UDPConn @*/) (n int, err error) {
	//@ unfold acc(c.Mem(), _)
	if c.Remote != nil {
=======
func (c *connUDPBase) Write(b []byte) (int, error) {
	return c.conn.Write(b)
}

func (c *connUDPBase) WriteTo(b []byte, dst netip.AddrPort) (int, error) {
	if c.Remote.IsValid() {
>>>>>>> 2da0c9bb
		return c.conn.Write(b)
	}
	return c.conn.WriteToUDPAddrPort(b, dst)
}

<<<<<<< HEAD
// @ preserves acc(c.MemWithoutConn(), R16)
// @ ensures   u != nil ==> acc(u.Mem(), _)
// @ decreases
func (c *connUDPBase) LocalAddr() (u *net.UDPAddr) {
	//@ unfold acc(c.MemWithoutConn(), R16)
	//@ defer fold acc(c.MemWithoutConn(), R16)
	return c.Listen
}

// @ preserves acc(c.MemWithoutConn(), R16)
// @ ensures   u != nil ==> acc(u.Mem(), _)
// @ decreases
func (c *connUDPBase) RemoteAddr() (u *net.UDPAddr) {
	//@ unfold acc(c.MemWithoutConn(), R16)
	//@ defer fold acc(c.MemWithoutConn(), R16)
=======
func (c *connUDPBase) LocalAddr() netip.AddrPort {
	return c.Listen
}

func (c *connUDPBase) RemoteAddr() netip.AddrPort {
>>>>>>> 2da0c9bb
	return c.Remote
}

// @ requires c.Mem()
// @ ensures  err != nil ==> err.ErrorMem()
// @ decreases
func (c *connUDPBase) Close() (err error) {
	//@ unfold c.Mem()
	if c.closed {
		return nil
	}
	c.closed = true
	return c.conn.Close()
}

// NewReadMessages allocates memory for reading IPv4 Linux network stack
// messages.
// @ requires 0 < n
// @ ensures  len(res) == n
// @ ensures  forall i int :: { &res[i] } 0 <= i && i < n ==> res[i].Mem() && res[i].GetAddr() == nil
// @ decreases
func NewReadMessages(n int) (res Messages) {
	m := make(Messages, n)
	//@ invariant forall j int :: { &m[j] } (0 <= j && j < i0) ==> m[j].Mem() && m[j].GetAddr() == nil
	//@ invariant forall j int :: { &m[j] } (i0 <= j && j < len(m)) ==> acc(&m[j]) && m[j].N == 0
	//@ invariant forall j int :: { m[j].Addr } (i0 <= j && j < len(m)) ==> m[j].Addr == nil
	//@ invariant forall j int :: { m[j].OOB } (i0 <= j && j < len(m)) ==> m[j].OOB == nil
	//@ decreases len(m) - i
	for i := range m /*@ with i0 @*/ {
		// Allocate a single-element, to avoid allocations when setting the buffer.
		m[i].Buffers = make([][]byte, 1)
		//@ fold sl.Bytes(m[i].Buffers[0], 0, len(m[i].Buffers[0]))
		//@ fold sl.Bytes(m[i].OOB, 0, len(m[i].OOB))
		//@ fold m[i].Mem()
	}
	return m
}<|MERGE_RESOLUTION|>--- conflicted
+++ resolved
@@ -43,61 +43,6 @@
 
 // Conn describes the API for an underlay socket
 type Conn interface {
-<<<<<<< HEAD
-	//@ pred Mem()
-	// (VerifiedSCION) Reads a message to b. Returns the number of read bytes.
-	//@ requires  acc(Mem(), _)
-	//@ preserves sl.Bytes(b, 0, len(b))
-	//@ ensures   err == nil ==> 0 <= n && n <= len(b)
-	//@ ensures   err == nil ==> acc(addr.Mem(), _)
-	//@ ensures   err != nil ==> err.ErrorMem()
-	ReadFrom(b []byte) (n int, addr *net.UDPAddr, err error)
-	//@ requires  acc(Mem(), _)
-	//@ preserves forall i int :: { &m[i] } 0 <= i && i < len(m) ==> m[i].Mem()
-	//@ ensures   err == nil ==> 0 <= n && n <= len(m)
-	//@ ensures   err != nil ==> err.ErrorMem()
-	ReadBatch(m Messages) (n int, err error)
-	//@ requires  acc(Mem(), _)
-	//@ preserves acc(sl.Bytes(b, 0, len(b)), R10)
-	//@ ensures   err == nil ==> 0 <= n && n <= len(b)
-	//@ ensures   err != nil ==> err.ErrorMem()
-	Write(b []byte) (n int, err error)
-	//@ requires  acc(u.Mem(), _)
-	//@ requires  acc(Mem(), _)
-	//@ preserves acc(sl.Bytes(b, 0, len(b)), R10)
-	//@ ensures   err == nil ==> 0 <= n && n <= len(b)
-	//@ ensures   err != nil ==> err.ErrorMem()
-	WriteTo(b []byte, u *net.UDPAddr) (n int, err error)
-	//@ requires  acc(Mem(), _)
-	//@ preserves forall i int :: { &m[i] } 0 <= i && i < len(m) ==> acc(m[i].Mem(), R10)
-	//@ ensures   err == nil ==> 0 <= n && n <= len(m)
-	//@ ensures   err != nil ==> err.ErrorMem()
-	WriteBatch(m Messages, k int) (n int, err error)
-	//@ preserves acc(Mem(), R10)
-	//@ ensures   u != nil ==> acc(u.Mem(), _)
-	//@ decreases
-	LocalAddr() (u *net.UDPAddr)
-	//@ preserves acc(Mem(), R10)
-	//@ ensures   u != nil ==> acc(u.Mem(), _)
-	//@ decreases
-	RemoteAddr() (u *net.UDPAddr)
-	//@ preserves Mem()
-	//@ ensures   err != nil ==> err.ErrorMem()
-	//@ decreases
-	SetReadDeadline(time.Time) (err error)
-	//@ preserves Mem()
-	//@ ensures   err != nil ==> err.ErrorMem()
-	//@ decreases
-	SetWriteDeadline(time.Time) (err error)
-	//@ preserves Mem()
-	//@ ensures   err != nil ==> err.ErrorMem()
-	//@ decreases
-	SetDeadline(time.Time) (err error)
-	//@ requires Mem()
-	//@ ensures  err != nil ==> err.ErrorMem()
-	//@ decreases
-	Close() (err error)
-=======
 	ReadBatch(Messages) (int, error)
 	WriteTo([]byte, netip.AddrPort) (int, error)
 	WriteBatch(Messages, int) (int, error)
@@ -107,7 +52,6 @@
 	SetWriteDeadline(time.Time) error
 	SetDeadline(time.Time) error
 	Close() error
->>>>>>> 2da0c9bb
 }
 
 // Config customizes the behavior of an underlay socket.
@@ -123,18 +67,7 @@
 // New opens a new underlay socket on the specified addresses.
 //
 // The config can be used to customize socket behavior.
-<<<<<<< HEAD
-// @ requires cfg.Mem()
-// @ requires listen != nil || remote != nil
-// @ requires listen != nil ==> acc(listen.Mem(), R10)
-// @ requires remote != nil ==> acc(remote.Mem(), R10)
-// @ ensures  e == nil ==> res.Mem()
-// @ ensures  e != nil ==> e.ErrorMem()
-// @ decreases
-func New(listen, remote *net.UDPAddr, cfg *Config) (res Conn, e error) {
-=======
 func New(listen, remote netip.AddrPort, cfg *Config) (Conn, error) {
->>>>>>> 2da0c9bb
 	a := listen
 	if remote.IsValid() {
 		a = remote
@@ -142,16 +75,7 @@
 	if !a.IsValid() {
 		panic("either listen or remote must be set")
 	}
-<<<<<<< HEAD
-	// @ assert remote != nil ==> a == remote
-	// @ assert remote == nil ==> a == listen
-	// @ unfold acc(a.Mem(), R15)
-	// @ unfold acc(sl.Bytes(a.IP, 0, len(a.IP)), R15)
-	// @ assert forall i int :: { &a.IP[i] } 0 <= i && i < len(a.IP) ==> acc(&a.IP[i], R15)
-	if a.IP.To4( /*@ false @*/ ) != nil {
-=======
 	if a.Addr().Is4() {
->>>>>>> 2da0c9bb
 		return newConnUDPIPv4(listen, remote, cfg)
 	}
 	return newConnUDPIPv6(listen, remote, cfg)
@@ -162,17 +86,7 @@
 	pconn *ipv4.PacketConn
 }
 
-<<<<<<< HEAD
-// @ requires cfg.Mem()
-// @ requires listen != nil ==> acc(listen.Mem(), _)
-// @ requires remote != nil ==> acc(remote.Mem(), _)
-// @ ensures  e == nil ==> res.Mem()
-// @ ensures  e != nil ==> e.ErrorMem()
-// @ decreases
-func newConnUDPIPv4(listen, remote *net.UDPAddr, cfg *Config) (res *connUDPIPv4, e error) {
-=======
 func newConnUDPIPv4(listen, remote netip.AddrPort, cfg *Config) (*connUDPIPv4, error) {
->>>>>>> 2da0c9bb
 	cc := &connUDPIPv4{}
 	if err := cc.initConnUDP("udp4", listen, remote, cfg); err != nil {
 		return nil, err
@@ -186,19 +100,8 @@
 
 // ReadBatch reads up to len(msgs) packets, and stores them in msgs.
 // It returns the number of packets read, and an error if any.
-<<<<<<< HEAD
-// @ requires  acc(c.Mem(), _)
-// @ preserves forall i int :: { &msgs[i] } 0 <= i && i < len(msgs) ==> msgs[i].Mem()
-// @ ensures   errRet == nil ==> 0 <= nRet && nRet <= len(msgs)
-// @ ensures   errRet != nil ==> errRet.ErrorMem()
-func (c *connUDPIPv4) ReadBatch(msgs Messages) (nRet int, errRet error) {
-	//@ unfold acc(c.Mem(), _)
-	// (VerifiedSCION) 1 is the length of the buffers of the messages in msgs
-	n, err := c.pconn.ReadBatch(msgs, syscall.MSG_WAITFORONE)
-=======
 func (c *connUDPIPv4) ReadBatch(msgs Messages) (int, error) {
 	n, err := c.pconn.ReadBatch(msgs, syscallMSG_WAITFORONE)
->>>>>>> 2da0c9bb
 	return n, err
 }
 
@@ -245,17 +148,7 @@
 	pconn *ipv6.PacketConn
 }
 
-<<<<<<< HEAD
-// @ requires cfg.Mem()
-// @ requires listen != nil ==> acc(listen.Mem(), _)
-// @ requires remote != nil ==> acc(remote.Mem(), _)
-// @ ensures  e == nil ==> res.Mem()
-// @ ensures  e != nil ==> e.ErrorMem()
-// @ decreases
-func newConnUDPIPv6(listen, remote *net.UDPAddr, cfg *Config) (res *connUDPIPv6, e error) {
-=======
 func newConnUDPIPv6(listen, remote netip.AddrPort, cfg *Config) (*connUDPIPv6, error) {
->>>>>>> 2da0c9bb
 	cc := &connUDPIPv6{}
 	if err := cc.initConnUDP("udp6", listen, remote, cfg); err != nil {
 		return nil, err
@@ -269,7 +162,6 @@
 
 // ReadBatch reads up to len(msgs) packets, and stores them in msgs.
 // It returns the number of packets read, and an error if any.
-<<<<<<< HEAD
 // @ requires  acc(c.Mem(), _)
 // @ preserves forall i int :: { &msgs[i] } 0 <= i && i < len(msgs) ==> msgs[i].Mem()
 // @ ensures   errRet == nil ==> 0 <= nRet && nRet <= len(msgs)
@@ -278,10 +170,6 @@
 	//@ unfold acc(c.Mem(), _)
 	// (VerifiedSCION) 1 is the length of the buffers of the messages in msgs
 	n, err := c.pconn.ReadBatch(msgs, syscall.MSG_WAITFORONE)
-=======
-func (c *connUDPIPv6) ReadBatch(msgs Messages) (int, error) {
-	n, err := c.pconn.ReadBatch(msgs, syscallMSG_WAITFORONE)
->>>>>>> 2da0c9bb
 	return n, err
 }
 
@@ -330,22 +218,11 @@
 	closed bool
 }
 
-<<<<<<< HEAD
-// @ requires acc(cc)
-// @ requires laddr != nil ==> acc(laddr.Mem(), _)
-// @ requires raddr != nil ==> acc(raddr.Mem(), _)
-// @ requires cfg.Mem()
-// @ ensures  errRet == nil ==> cc.Mem()
-// @ ensures  errRet != nil ==> errRet.ErrorMem()
-// @ decreases
-func (cc *connUDPBase) initConnUDP(network string, laddr, raddr *net.UDPAddr, cfg *Config) (errRet error) {
-=======
 func (cc *connUDPBase) initConnUDP(
 	network string,
 	laddr, raddr netip.AddrPort,
 	cfg *Config) error {
 
->>>>>>> 2da0c9bb
 	var c *net.UDPConn
 	var err error
 	if !laddr.IsValid() {
@@ -404,13 +281,8 @@
 	}
 
 	// Set and confirm receive buffer size
-<<<<<<< HEAD
-	{
+	if cfg.ReceiveBufferSize != 0 {
 		beforeV, err := sockctrl.GetsockoptInt(c, syscall.SOL_SOCKET, syscall.SO_RCVBUF)
-=======
-	if cfg.ReceiveBufferSize != 0 {
-		before, err := sockctrl.GetsockoptInt(c, syscall.SOL_SOCKET, syscall.SO_RCVBUF)
->>>>>>> 2da0c9bb
 		if err != nil {
 			return serrors.Wrap("Error getting SO_RCVBUF socket option (before)", err,
 				"listen", laddr,
@@ -449,73 +321,22 @@
 	return nil
 }
 
-<<<<<<< HEAD
-// @ preserves acc(c.Mem(), _)
-// @ preserves sl.Bytes(b, 0, len(b))
-// @ preserves unfolding acc(c.Mem(), _) in c.conn == underlyingConn
-// @ ensures   err == nil ==> 0 <= n && n <= len(b)
-// @ ensures   err == nil ==> acc(addr.Mem(), _)
-// @ ensures   err != nil ==> err.ErrorMem()
-func (c *connUDPBase) ReadFrom(b []byte /*@, ghost underlyingConn *net.UDPConn @*/) (n int, addr *net.UDPAddr, err error) {
-	//@ unfold acc(c.Mem(), _)
-	return c.conn.ReadFromUDP(b)
-}
-
-// @ preserves acc(c.Mem(), _)
-// @ preserves acc(sl.Bytes(b, 0, len(b)), R15)
-// @ preserves unfolding acc(c.Mem(), _) in c.conn == underlyingConn
-// @ ensures   err == nil ==> 0 <= n && n <= len(b)
-// @ ensures   err != nil ==> err.ErrorMem()
-func (c *connUDPBase) Write(b []byte /*@, ghost underlyingConn *net.UDPConn @*/) (n int, err error) {
-	//@ unfold acc(c.Mem(), _)
-	return c.conn.Write(b)
-}
-
-// @ requires  acc(dst.Mem(), _)
-// @ preserves acc(c.Mem(), _)
-// @ preserves unfolding acc(c.Mem(), _) in c.conn == underlyingConn
-// @ preserves acc(sl.Bytes(b, 0, len(b)), R15)
-// @ ensures   err == nil ==> 0 <= n && n <= len(b)
-// @ ensures   err != nil ==> err.ErrorMem()
-func (c *connUDPBase) WriteTo(b []byte, dst *net.UDPAddr /*@, ghost underlyingConn *net.UDPConn @*/) (n int, err error) {
-	//@ unfold acc(c.Mem(), _)
-	if c.Remote != nil {
-=======
 func (c *connUDPBase) Write(b []byte) (int, error) {
 	return c.conn.Write(b)
 }
 
 func (c *connUDPBase) WriteTo(b []byte, dst netip.AddrPort) (int, error) {
 	if c.Remote.IsValid() {
->>>>>>> 2da0c9bb
 		return c.conn.Write(b)
 	}
 	return c.conn.WriteToUDPAddrPort(b, dst)
 }
 
-<<<<<<< HEAD
-// @ preserves acc(c.MemWithoutConn(), R16)
-// @ ensures   u != nil ==> acc(u.Mem(), _)
-// @ decreases
-func (c *connUDPBase) LocalAddr() (u *net.UDPAddr) {
-	//@ unfold acc(c.MemWithoutConn(), R16)
-	//@ defer fold acc(c.MemWithoutConn(), R16)
-	return c.Listen
-}
-
-// @ preserves acc(c.MemWithoutConn(), R16)
-// @ ensures   u != nil ==> acc(u.Mem(), _)
-// @ decreases
-func (c *connUDPBase) RemoteAddr() (u *net.UDPAddr) {
-	//@ unfold acc(c.MemWithoutConn(), R16)
-	//@ defer fold acc(c.MemWithoutConn(), R16)
-=======
 func (c *connUDPBase) LocalAddr() netip.AddrPort {
 	return c.Listen
 }
 
 func (c *connUDPBase) RemoteAddr() netip.AddrPort {
->>>>>>> 2da0c9bb
 	return c.Remote
 }
 
