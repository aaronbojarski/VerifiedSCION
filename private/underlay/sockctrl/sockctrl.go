--- conflicted
+++ resolved
@@ -15,13 +15,10 @@
 // In Windows, SetSockOptInt and GetSockOptInt require syscall.Handle instead of int.
 //go:build !windows
 
-<<<<<<< HEAD
 // +gobra
 
 // This version of sockctrl is for Go versions >= 1.9, where the socket FDs are
 // accessible via RawConn.Control().
-=======
->>>>>>> 2da0c9bb
 package sockctrl
 
 import (
