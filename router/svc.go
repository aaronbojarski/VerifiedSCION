--- conflicted
+++ resolved
@@ -31,44 +31,17 @@
 	m   map[addr.SVC][]netip.AddrPort
 }
 
-<<<<<<< HEAD
-// @ ensures s != nil && s.Mem()
-// @ decreases
-func newServices() (s *services) {
-	tmp := &services{m: make(map[addr.HostSVC][]*net.UDPAddr)}
-	//@ fold internalLockInv!<tmp!>()
-	//@ ghost tmp.mtx.SetInv(internalLockInv!<tmp!>)
-	//@ fold tmp.Mem()
-	return tmp
-}
-
-// @ preserves acc(s.Mem(), R50)
-// @ requires  acc(a.Mem(), R10)
-// @ decreases 0 if sync.IgnoreBlockingForTermination()
-func (s *services) AddSvc(svc addr.HostSVC, a *net.UDPAddr) {
-	//@ unfold acc(s.Mem(), R50)
-=======
 func newServices() *services {
 	return &services{m: make(map[addr.SVC][]netip.AddrPort)}
 }
 
 func (s *services) AddSvc(svc addr.SVC, a netip.AddrPort) {
->>>>>>> 2da0c9bb
 	s.mtx.Lock()
 	defer s.mtx.Unlock()
 
 	//@ unfold internalLockInv!<s!>()
 	addrs := s.m[svc]
-<<<<<<< HEAD
-	//@ ghost if addrs == nil { fold validMapValue(svc, addrs) }
-	//@ unfold acc(validMapValue(svc, addrs), R10)
-	if _, ok := s.index(a, addrs /*@, svc @*/); ok {
-		//@ fold acc(validMapValue(svc, addrs), R10)
-		//@ fold internalLockInv!<s!>()
-		//@ fold acc(s.Mem(), R50)
-=======
 	if slices.Contains(addrs, a) {
->>>>>>> 2da0c9bb
 		return
 	}
 	//@ fold acc(validMapValue(svc, addrs), R10)
@@ -81,31 +54,14 @@
 	//@ fold acc(s.Mem(), R50)
 }
 
-<<<<<<< HEAD
-// @ preserves acc(s.Mem(), R50)
-// @ preserves acc(a.Mem(), R10)
-// @ decreases 0 if sync.IgnoreBlockingForTermination()
-func (s *services) DelSvc(svc addr.HostSVC, a *net.UDPAddr) {
-	//@ unfold acc(s.Mem(), R50)
-=======
 func (s *services) DelSvc(svc addr.SVC, a netip.AddrPort) {
->>>>>>> 2da0c9bb
 	s.mtx.Lock()
 	defer s.mtx.Unlock()
 
 	//@ unfold internalLockInv!<s!>()
 	addrs := s.m[svc]
-<<<<<<< HEAD
-	//@ ghost if addrs == nil { fold validMapValue(svc, addrs) }
-	//@ assert validMapValue(svc, addrs)
-	index, ok := s.index(a, addrs /*@, svc @*/)
-	if !ok {
-		//@ fold internalLockInv!<s!>()
-		//@ fold acc(s.Mem(), R50)
-=======
 	index := slices.Index(addrs, a)
 	if index == -1 {
->>>>>>> 2da0c9bb
 		return
 	}
 	//@ fold acc(hiddenPerm(a), R10)
@@ -113,39 +69,21 @@
 	//@ unfold validMapValue(svc, addrs)
 	//@ unfold InjectiveMem(addrs[len(addrs)-1], len(addrs)-1)
 	addrs[index] = addrs[len(addrs)-1]
-<<<<<<< HEAD
-	//@ fold InjectiveMem(addrs[index], index)
-	//@ unfold acc(hiddenPerm(a), R10)
-	addrs[len(addrs)-1] = nil
-	//@ assert forall i int :: { &addrs[:len(addrs)-1][i] }{ &addrs[i] } 0 <= i && i < len(addrs)-1 ==> &addrs[:len(addrs)-1][i] == &addrs[i]
-=======
 	addrs[len(addrs)-1] = netip.AddrPort{}
->>>>>>> 2da0c9bb
 	s.m[svc] = addrs[:len(addrs)-1]
 	//@ fold validMapValue(svc, s.m[svc])
 	//@ fold internalLockInv!<s!>()
 	//@ fold acc(s.Mem(), R50)
 }
 
-<<<<<<< HEAD
-// @ requires acc(s.Mem(), _)
-// @ ensures  !b ==> r == nil
-// @ ensures  b  ==> acc(r.Mem(), _)
-// @ decreases 0 if sync.IgnoreBlockingForTermination()
-func (s *services) Any(svc addr.HostSVC) (r *net.UDPAddr, b bool) {
-	//@ unfold acc(s.Mem(), _)
-=======
 func (s *services) Any(svc addr.SVC) (netip.AddrPort, bool) {
->>>>>>> 2da0c9bb
 	s.mtx.Lock()
 	defer s.mtx.Unlock()
 
 	//@ unfold internalLockInv!<s!>()
 	addrs := s.m[svc]
 	if len(addrs) == 0 {
-<<<<<<< HEAD
-		//@ fold internalLockInv!<s!>()
-		return nil, false
+		return netip.AddrPort{}, false
 	}
 	//@ assert validMapValue(svc, addrs)
 	//@ unfold acc(validMapValue(svc, addrs))
@@ -156,38 +94,4 @@
 	//@ unfold InjectiveMem(tmpAddr, tmpIdx)
 	//@ fold InjectiveMem(tmpAddr, tmpIdx)
 	return tmpAddr, true
-}
-
-// @ preserves acc(a.Mem(), R10)
-// @ preserves acc(validMapValue(k, addrs), R10)
-// @ ensures   b ==> res >= 0 && 0 < len(addrs) && 0 <= res && res < len(addrs)
-// @ ensures   b ==> 0 < len(addrs)
-// @ ensures   b ==> 0 <= res && res < len(addrs)
-// @ ensures   !b ==> res == -1
-// @ decreases
-func (s *services) index(a *net.UDPAddr, addrs []*net.UDPAddr /*@ , ghost k addr.HostSVC @*/) (res int, b bool) {
-	// @ unfold acc(validMapValue(k, addrs), R11)
-	// @ defer  fold acc(validMapValue(k, addrs), R11)
-
-	// @ invariant acc(a.Mem(), R10)
-	// @ invariant acc(addrs, R11)
-	// @ invariant forall i1 int :: { addrs[i1] } 0 <= i1 && i1 < len(addrs) ==> acc(InjectiveMem(addrs[i1], i1), R11)
-	// @ decreases len(addrs) - i0
-	for i, o := range addrs /*@ with i0 @*/ {
-		// @ unfold acc(a.Mem(), R10)
-		// @ unfold acc(InjectiveMem(addrs[i], i), R11)
-		// @ fold   acc(InjectiveMem(addrs[i], i), R11)
-		// @ unfold acc(o.Mem(), _)
-		if a.IP.Equal(o.IP) && a.Port == o.Port {
-			// @ fold acc(a.Mem(), R10)
-			return i, true
-		}
-		// @ fold acc(a.Mem(), R10)
-	}
-	return -1, false
-=======
-		return netip.AddrPort{}, false
-	}
-	return addrs[mrand.Intn(len(addrs))], true
->>>>>>> 2da0c9bb
 }