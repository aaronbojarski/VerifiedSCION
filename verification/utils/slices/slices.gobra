--- conflicted
+++ resolved
@@ -180,32 +180,6 @@
 }
 
 type Unit struct{}
-<<<<<<< HEAD
-
-ghost
-requires 0 <= subStart
-requires subStart <= subEnd
-requires subEnd <= cap(s)
-ensures  forall i int :: { &s[subStart:subEnd][i] } 0 <= i && i < len(s[subStart:subEnd]) ==>
-	&s[subStart:subEnd][i] == &s[subStart+i]
-decreases
-pure func AssertSliceOverlap(ghost s []byte, ghost subStart int, ghost subEnd int) Unit {
-	return Unit{}
-}
-
-/** Auxiliar definitions Any **/
-ghost
-requires size >= 0
-ensures len(res) == size
-ensures forall i int :: { res[i] } 0 <= i && i < size ==> res[i] == nil
-decreases _
-pure func NewSeq_Any(size int) (res seq[any])
-
-// TODO:
-// func ToSeq_Any
-// ResliceC_Any
-=======
->>>>>>> 2063144a
 
 ghost
 requires 0 <= subStart
