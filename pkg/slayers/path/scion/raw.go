// Copyright 2020 Anapaya Systems
//
// Licensed under the Apache License, Version 2.0 (the "License");
// you may not use this file except in compliance with the License.
// You may obtain a copy of the License at
//
//   http://www.apache.org/licenses/LICENSE-2.0
//
// Unless required by applicable law or agreed to in writing, software
// distributed under the License is distributed on an "AS IS" BASIS,
// WITHOUT WARRANTIES OR CONDITIONS OF ANY KIND, either express or implied.
// See the License for the specific language governing permissions and
// limitations under the License.

// +gobra

package scion

import (
	"github.com/scionproto/scion/pkg/private/serrors"
	"github.com/scionproto/scion/pkg/slayers/path"
	//@ def "github.com/scionproto/scion/verification/utils/definitions"
	//@ "github.com/scionproto/scion/verification/utils/slices"
)

// Raw is a raw representation of the SCION (data-plane) path type. It is designed to parse as
// little as possible and should be used if performance matters.
type Raw struct {
	Base
	Raw []byte
}

// DecodeFromBytes only decodes the PathMetaHeader. Otherwise the nothing is decoded and simply kept
// as raw bytes.
// @ requires s.NonInitMem()
// @ requires slices.AbsSlice_Bytes(data, 0, len(data))
// @ ensures  res == nil ==> s.Mem(data)
// @ ensures  res != nil ==> (s.NonInitMem() && res.ErrorMem())
// @ ensures  res != nil ==> slices.AbsSlice_Bytes(data, 0, len(data))
// @ decreases
func (s *Raw) DecodeFromBytes(data []byte) (res error) {
	//@ unfold s.NonInitMem()
	if err := s.Base.DecodeFromBytes(data); err != nil {
		//@ fold s.NonInitMem()
		return err
	}
	// (VerifiedSCION) Gobra expects a stronger contract for s.Len() when in fact what
	// happens here is that we just call the same function in s.Base.
	pathLen := s. /*@ Base. @*/ Len()
	if len(data) < pathLen {
		//@ apply s.Base.Mem() --* s.Base.NonInitMem()
		//@ fold s.NonInitMem()
		return serrors.New("RawPath raw too short", "expected", pathLen, "actual", int(len(data)))
	}
	s.Raw = data[:pathLen]
	//@ fold s.Mem(data)
	return nil
}

// SerializeTo writes the path to a slice. The slice must be big enough to hold the entire data,
// otherwise an error is returned.
// @ preserves s.Mem(ubuf)
// @ preserves slices.AbsSlice_Bytes(b, 0, len(b))
// @ ensures   r != nil ==> r.ErrorMem()
// @ decreases
func (s *Raw) SerializeTo(b []byte /*@, ghost ubuf []byte @*/) (r error) {
	if /*@ unfolding acc(s.Mem(ubuf), _) in @*/ s.Raw == nil {
		return serrors.New("raw is nil")
	}
	if minLen := s.Len( /*@ ubuf @*/ ); len(b) < minLen {
		return serrors.New("buffer too small", "expected", minLen, "actual", len(b))
	}
	//@ s.RawIdxPerm(ubuf, MetaLen, writePerm)
	// XXX(roosd): This modifies the underlying buffer. Consider writing to data
	// directly.
	//@ unfold acc(s.Base.Mem(), 1/2)
	if err := s.PathMeta.SerializeTo(s.Raw[:MetaLen]); err != nil {
		// @ def.Unreachable()
		return err
	}
	//@ fold acc(s.Base.Mem(), 1/2)
	//@ s.UndoRawIdxPerm(ubuf, MetaLen, writePerm)
	//@ s.RawPerm(ubuf, writePerm)
	//@ unfold acc(slices.AbsSlice_Bytes(s.Raw, 0, len(s.Raw)), def.ReadL2)
	//@ unfold slices.AbsSlice_Bytes(b, 0, len(b))
	copy(b, s.Raw /*@ , def.ReadL2 @*/)
	//@ fold slices.AbsSlice_Bytes(b, 0, len(b))
	//@ fold acc(slices.AbsSlice_Bytes(s.Raw, 0, len(s.Raw)), def.ReadL2)
	//@ s.UndoRawPerm(ubuf, writePerm)
	return nil
}

// Reverse reverses the path such that it can be used in the reverse direction.
// @ requires s.Mem(ubuf)
// @ ensures  err == nil ==> typeOf(p) == type[*Raw]
// @ ensures  err == nil ==> p != nil && p != (*Raw)(nil)
// @ ensures  err == nil ==> p.Mem(ubuf)
// @ ensures  err != nil ==> err.ErrorMem()
// @ decreases
func (s *Raw) Reverse( /*@ ghost ubuf []byte @*/ ) (p path.Path, err error) {
	// XXX(shitz): The current implementation is not the most performant, since it parses the entire
	// path first. If this becomes a performance bottleneck, the implementation should be changed to
	// work directly on the raw representation.
	decoded, err := s.ToDecoded( /*@ ubuf @*/ )
	if err != nil {
		return nil, err
	}
	reversed, err := decoded.Reverse( /*@ unfolding s.NonInitMem() in s.Raw @*/ )
	if err != nil {
		return nil, err
	}
	//@ unfold s.NonInitMem()
	if err := reversed. /*@ (*Decoded). @*/ SerializeTo(s.Raw /*@, s.Raw @*/); err != nil {
		return nil, err
	}
	//@ ghost sraw := s.Raw
	//@ fold s.NonInitMem()
	//@ reversed.DowngradePerm(sraw)
	err = s.DecodeFromBytes( /*@ unfolding s.NonInitMem() in @*/ s.Raw)
	//@ ghost if err == nil { s.Widen(sraw, ubuf) }
	return s, err
}

// ToDecoded transforms a scion.Raw to a scion.Decoded.
// @ requires s.Mem(ubuf)
// @ ensures  err == nil ==> s.NonInitMem()
// @ ensures  err == nil ==> unfolding s.NonInitMem() in len(s.Raw) <= len(ubuf) && s.Raw === ubuf[:len(s.Raw)]
// @ ensures  err == nil ==> slices.AbsSlice_Bytes(ubuf, unfolding s.NonInitMem() in len(s.Raw), len(ubuf))
// @ ensures  err == nil ==> d.Mem(unfolding s.NonInitMem() in s.Raw)
// @ ensures  err != nil ==> (s.Mem(ubuf) && err.ErrorMem())
// @ decreases
func (s *Raw) ToDecoded( /*@ ghost ubuf []byte @*/ ) (d *Decoded, err error) {
	//@ s.RawIdxPerm(ubuf, MetaLen, writePerm)
	//@ unfold acc(s.Base.Mem(), def.ReadL1)
	// Serialize PathMeta to ensure potential changes are reflected Raw.
	if err := s.PathMeta.SerializeTo(s.Raw[:MetaLen]); err != nil {
		// @ def.Unreachable()
		return nil, err
	}
	//@ fold acc(s.Base.Mem(), def.ReadL1)
	//@ s.UndoRawIdxPerm(ubuf, MetaLen, writePerm)
	decoded := &Decoded{}
	//@ fold decoded.Base.NonInitMem()
	//@ fold decoded.NonInitMem()
	//@ unfold s.Mem(ubuf)
	//@ slices.SplitByIndex_Bytes(ubuf, 0, len(ubuf), len(s.Raw), writePerm)
	//@ slices.Reslice_Bytes(ubuf, 0, len(s.Raw), writePerm)
	if err := decoded.DecodeFromBytes(s.Raw); err != nil {
		//@ slices.Unslice_Bytes(ubuf, 0, len(s.Raw), writePerm)
		//@ slices.CombineAtIndex_Bytes(ubuf, 0, len(ubuf), len(s.Raw), writePerm)
		//@ fold s.Mem(ubuf)
		return nil, err
	}
	//@ unfold s.Base.Mem()
	//@ fold s.Base.NonInitMem()
	//@ fold s.NonInitMem()
	return decoded, nil
}

// IncPath increments the path and writes it to the buffer.
// @ requires s.Mem(ubuf)
// @ ensures  old(unfolding s.Mem(ubuf) in unfolding
// @   s.Base.Mem() in (s.NumINF <= 0 || int(s.PathMeta.CurrHF) >= s.NumHops-1)) ==> r != nil
// @ ensures  r == nil ==> s.Mem(ubuf)
// @ ensures  r != nil ==> s.NonInitMem()
// @ ensures  r != nil ==> r.ErrorMem()
// @ decreases
func (s *Raw) IncPath( /*@ ghost ubuf []byte @*/ ) (r error) {
	//@ unfold s.Mem(ubuf)
	if err := s.Base.IncPath(); err != nil {
		//@ fold s.NonInitMem()
		return err
	}
	//@ fold s.Mem(ubuf)
	//@ s.RawIdxPerm(ubuf, MetaLen, writePerm)
	//@ unfold acc(s.Base.Mem(), 1/2)
	err := s.PathMeta.SerializeTo(s.Raw[:MetaLen])
	//@ fold acc(s.Base.Mem(), 1/2)
	//@ s.UndoRawIdxPerm(ubuf, MetaLen, writePerm)
	return err
}

// GetInfoField returns the InfoField at a given index.
// @ requires acc(s.Mem(ubuf), def.ReadL1)
// @ requires 0 <= idx
// @ ensures  acc(s.Mem(ubuf), def.ReadL1)
// @ ensures  err != nil ==> err.ErrorMem()
// @ decreases
func (s *Raw) GetInfoField(idx int /*@, ghost ubuf []byte @*/) (ifield path.InfoField, err error) {
	//@ unfold acc(s.Mem(ubuf), def.ReadL2)
	//@ unfold acc(s.Base.Mem(), def.ReadL3)
	if idx >= s.NumINF {
		e := serrors.New("InfoField index out of bounds", "max", s.NumINF-1, "actual", idx)
		//@ fold acc(s.Base.Mem(), def.ReadL3)
		//@ fold acc(s.Mem(ubuf), def.ReadL2)
		return path.InfoField{}, e
	}
	//@ fold acc(s.Base.Mem(), def.ReadL3)
	//@ fold acc(s.Mem(ubuf), def.ReadL2)
	infOffset := MetaLen + idx*path.InfoLen
	info /*@@@*/ := path.InfoField{}
	//@ s.RawRangePerm(ubuf, infOffset, infOffset+path.InfoLen, def.ReadL1)
	if err := info.DecodeFromBytes(s.Raw[infOffset : infOffset+path.InfoLen]); err != nil {
		//@ s.UndoRawRangePerm(ubuf, infOffset, infOffset+path.InfoLen, def.ReadL1)
		return path.InfoField{}, err
	}
	//@ s.UndoRawRangePerm(ubuf, infOffset, infOffset+path.InfoLen, def.ReadL1)
	return info, nil
}

// GetCurrentInfoField is a convenience method that returns the current hop field pointed to by the
// CurrINF index in the path meta header.
// @ preserves acc(s.Mem(ubuf), def.ReadL1)
// @ ensures r != nil ==> r.ErrorMem()
// @ decreases
func (s *Raw) GetCurrentInfoField( /*@ ghost ubuf []byte @*/ ) (res path.InfoField, r error) {
	//@ unfold acc(s.Mem(ubuf), def.ReadL1)
	//@ unfold acc(s.Base.Mem(), def.ReadL1)
	idx := int(s.PathMeta.CurrINF)
	// (VerifiedSCION) Cannot assert bounds of uint:
	// https://github.com/viperproject/gobra/issues/192
	//@ assume 0 <= idx
	//@ fold acc(s.Base.Mem(), def.ReadL1)
	//@ fold acc(s.Mem(ubuf), def.ReadL1)
	return s.GetInfoField(idx /*@, ubuf @*/)
}

// SetInfoField updates the InfoField at a given index.
// @ requires  0 <= idx
// @ preserves s.Mem(ubuf)
// @ ensures   r != nil ==> r.ErrorMem()
// @ decreases
func (s *Raw) SetInfoField(info path.InfoField, idx int /*@, ghost ubuf []byte @*/) (r error) {
	//@ share info
	//@ unfold s.Mem(ubuf)
	//@ unfold acc(s.Base.Mem(), def.ReadL1)
	if idx >= s.NumINF {
		err := serrors.New("InfoField index out of bounds", "max", s.NumINF-1, "actual", idx)
		//@ fold acc(s.Base.Mem(), def.ReadL1)
		//@ fold s.Mem(ubuf)
		return err
	}
	//@ fold acc(s.Base.Mem(), def.ReadL1)
	//@ fold s.Mem(ubuf)
	infOffset := MetaLen + idx*path.InfoLen
	//@ s.RawRangePerm(ubuf, infOffset, infOffset+path.InfoLen, writePerm)
	ret := info.SerializeTo(s.Raw[infOffset : infOffset+path.InfoLen])
	//@ s.UndoRawRangePerm(ubuf, infOffset, infOffset+path.InfoLen, writePerm)
	return ret
}

// GetHopField returns the HopField at a given index.
// @ requires  0 <= idx
// @ preserves acc(s.Mem(ubuf), def.ReadL1)
// @ ensures   r != nil ==> r.ErrorMem()
// @ decreases
func (s *Raw) GetHopField(idx int /*@, ghost ubuf []byte @*/) (res path.HopField, r error) {
	//@ unfold acc(s.Mem(ubuf), def.ReadL2)
	//@ unfold acc(s.Base.Mem(), def.ReadL3)
	if idx >= s.NumHops {
		err := serrors.New("HopField index out of bounds", "max", s.NumHops-1, "actual", idx)
		//@ fold acc(s.Base.Mem(), def.ReadL3)
		//@ fold acc(s.Mem(ubuf), def.ReadL2)
		return path.HopField{}, err
	}
	hopOffset := MetaLen + s.NumINF*path.InfoLen + idx*path.HopLen
	//@ fold acc(s.Base.Mem(), def.ReadL3)
	//@ fold acc(s.Mem(ubuf), def.ReadL2)
	hop /*@@@*/ := path.HopField{}
	//@ s.RawRangePerm(ubuf, hopOffset, hopOffset+path.HopLen, def.ReadL2)
	if err := hop.DecodeFromBytes(s.Raw[hopOffset : hopOffset+path.HopLen]); err != nil {
		//@ s.UndoRawRangePerm(ubuf, hopOffset, hopOffset+path.HopLen, writePerm)
		return path.HopField{}, err
	}
	//@ s.UndoRawRangePerm(ubuf, hopOffset, hopOffset+path.HopLen, def.ReadL2)
	//@ unfold hop.Mem()
	return hop, nil
}

// GetCurrentHopField is a convenience method that returns the current hop field pointed to by the
// CurrHF index in the path meta header.
// @ preserves acc(s.Mem(ubuf), def.ReadL1)
// @ ensures   r != nil ==> r.ErrorMem()
// @ decreases
func (s *Raw) GetCurrentHopField( /*@ ghost ubuf []byte @*/ ) (res path.HopField, r error) {
	//@ unfold acc(s.Mem(ubuf), def.ReadL2)
	//@ unfold acc(s.Base.Mem(), def.ReadL3)
	idx := int(s.PathMeta.CurrHF)
	// (VerifiedSCION) Cannot assert bounds of uint:
	// https://github.com/viperproject/gobra/issues/192
	//@ assume 0 <= idx
	//@ fold acc(s.Base.Mem(), def.ReadL3)
	//@ fold acc(s.Mem(ubuf), def.ReadL2)
	return s.GetHopField(idx /*@, ubuf @*/)
}

// SetHopField updates the HopField at a given index.
// @ requires  0 <= idx
// @ preserves s.Mem(ubuf)
// @ ensures   r != nil ==> r.ErrorMem()
// @ decreases
func (s *Raw) SetHopField(hop path.HopField, idx int /*@, ghost ubuf []byte @*/) (r error) {
	//@ share hop
	// (VerifiedSCION) Cannot assert bounds of uint:
	// https://github.com/viperproject/gobra/issues/192
	//@ assume 0 <= hop.ConsIngress && 0 <= hop.ConsEgress
	//@ fold hop.Mem()
	//@ unfold s.Mem(ubuf)
	//@ unfold s.Base.Mem()
	if idx >= s.NumHops {
		// (gavin) introduced `err`
		err := serrors.New("HopField index out of bounds", "max", s.NumHops-1, "actual", idx)
		//@ fold s.Base.Mem()
		//@ fold s.Mem(ubuf)
		return err
	}
	hopOffset := MetaLen + s.NumINF*path.InfoLen + idx*path.HopLen
	//@ fold s.Base.Mem()
	//@ fold s.Mem(ubuf)
	//@ s.RawRangePerm(ubuf, hopOffset, hopOffset+path.HopLen, writePerm)
	ret := hop.SerializeTo(s.Raw[hopOffset : hopOffset+path.HopLen])
	//@ s.UndoRawRangePerm(ubuf, hopOffset, hopOffset+path.HopLen, writePerm)
	return ret
}

// IsFirstHop returns whether the current hop is the first hop on the path.
func (s *Raw) IsFirstHop() bool {
	return s.PathMeta.CurrHF == 0
}

// IsPenultimateHop returns whether the current hop is the penultimate hop on the path.
<<<<<<< HEAD
// @ preserves acc(s.Mem(ubuf), def.ReadL1)
// @ decreases
func (s *Raw) IsPenultimateHop( /*@ ghost ubuf []byte @*/ ) bool {
	//@ unfold acc(s.Mem(ubuf), def.ReadL2)
	//@ unfold acc(s.Base.Mem(), def.ReadL3)
	numberHops := s.NumHops
	currentHop := int(s.PathMeta.CurrHF)
	//@ fold acc(s.Base.Mem(), def.ReadL3)
	//@ fold acc(s.Mem(ubuf), def.ReadL2)
	return currentHop == numberHops-2
}

// IsLastHop returns whether the current hop is the last hop on the path.
// @ preserves acc(s.Mem(ubuf), def.ReadL1)
// @ decreases
func (s *Raw) IsLastHop( /*@ ghost ubuf []byte @*/ ) bool {
	//@ unfold acc(s.Mem(ubuf), def.ReadL2)
	//@ unfold acc(s.Base.Mem(), def.ReadL3)
	numberHops := s.NumHops
	currentHop := int(s.PathMeta.CurrHF)
	//@ fold acc(s.Base.Mem(), def.ReadL3)
	//@ fold acc(s.Mem(ubuf), def.ReadL2)
	return currentHop == numberHops-1
=======
func (s *Raw) IsPenultimateHop() bool {
	return int(s.PathMeta.CurrHF) == (s.NumHops - 2)
}

// IsLastHop returns whether the current hop is the last hop on the path.
func (s *Raw) IsLastHop() bool {
	return int(s.PathMeta.CurrHF) == (s.NumHops - 1)
>>>>>>> cd5f8d04
}<|MERGE_RESOLUTION|>--- conflicted
+++ resolved
@@ -329,31 +329,6 @@
 }
 
 // IsPenultimateHop returns whether the current hop is the penultimate hop on the path.
-<<<<<<< HEAD
-// @ preserves acc(s.Mem(ubuf), def.ReadL1)
-// @ decreases
-func (s *Raw) IsPenultimateHop( /*@ ghost ubuf []byte @*/ ) bool {
-	//@ unfold acc(s.Mem(ubuf), def.ReadL2)
-	//@ unfold acc(s.Base.Mem(), def.ReadL3)
-	numberHops := s.NumHops
-	currentHop := int(s.PathMeta.CurrHF)
-	//@ fold acc(s.Base.Mem(), def.ReadL3)
-	//@ fold acc(s.Mem(ubuf), def.ReadL2)
-	return currentHop == numberHops-2
-}
-
-// IsLastHop returns whether the current hop is the last hop on the path.
-// @ preserves acc(s.Mem(ubuf), def.ReadL1)
-// @ decreases
-func (s *Raw) IsLastHop( /*@ ghost ubuf []byte @*/ ) bool {
-	//@ unfold acc(s.Mem(ubuf), def.ReadL2)
-	//@ unfold acc(s.Base.Mem(), def.ReadL3)
-	numberHops := s.NumHops
-	currentHop := int(s.PathMeta.CurrHF)
-	//@ fold acc(s.Base.Mem(), def.ReadL3)
-	//@ fold acc(s.Mem(ubuf), def.ReadL2)
-	return currentHop == numberHops-1
-=======
 func (s *Raw) IsPenultimateHop() bool {
 	return int(s.PathMeta.CurrHF) == (s.NumHops - 2)
 }
@@ -361,5 +336,4 @@
 // IsLastHop returns whether the current hop is the last hop on the path.
 func (s *Raw) IsLastHop() bool {
 	return int(s.PathMeta.CurrHF) == (s.NumHops - 1)
->>>>>>> cd5f8d04
 }