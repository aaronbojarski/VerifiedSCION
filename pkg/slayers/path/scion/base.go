// Copyright 2020 Anapaya Systems
//
// Licensed under the Apache License, Version 2.0 (the "License");
// you may not use this file except in compliance with the License.
// You may obtain a copy of the License at
//
//   http://www.apache.org/licenses/LICENSE-2.0
//
// Unless required by applicable law or agreed to in writing, software
// distributed under the License is distributed on an "AS IS" BASIS,
// WITHOUT WARRANTIES OR CONDITIONS OF ANY KIND, either express or implied.
// See the License for the specific language governing permissions and
// limitations under the License.

// +gobra

package scion

import (
	"encoding/binary"
	"fmt"

	"github.com/scionproto/scion/pkg/private/serrors"
	"github.com/scionproto/scion/pkg/slayers/path"
	//@ "github.com/scionproto/scion/verification/utils/definitions"
	//@ "github.com/scionproto/scion/verification/utils/slices"
)

// MetaLen is the length of the PathMetaHeader.
const MetaLen = 4

const PathType path.Type = 1

// @ requires path.PathPackageMem()
// @ requires !path.Registered(PathType)
// @ ensures  path.PathPackageMem()
// @ ensures  forall t path.Type :: 0 <= t && t < path.MaxPathType ==>
// @ 	t != PathType ==> old(path.Registered(t)) == path.Registered(t)
// @ ensures  path.Registered(PathType)
// @ decreases
func RegisterPath() {
	tmp := path.Metadata{
		Type: PathType,
		Desc: "SCION",
		New:
		//@ ensures p.NonInitMem()
		//@ ensures p != nil
		//@ decreases
		func /*@ newPath @*/ () (p path.Path) {
			rawTmp := &Raw{}
			//@ fold rawTmp.Base.NonInitMem()
			//@ fold rawTmp.NonInitMem()
			return rawTmp
		},
	}
	//@ proof tmp.New implements path.NewPathSpec {
	//@ 	return tmp.New() as newPath
	//@ }
	path.RegisterPath(tmp)
}

// Base holds the basic information that is used by both raw and fully decoded paths.
type Base struct {
	// PathMeta is the SCION path meta header. It is always instantiated when
	// decoding a path from bytes.
	PathMeta MetaHdr
	// NumINF is the number of InfoFields in the path.
	NumINF int
	// NumHops is the number HopFields in the path.
	NumHops int
}

// @ requires  s.NonInitMem()
// @ preserves acc(slices.AbsSlice_Bytes(data, 0, len(data)), definitions.ReadL1)
// @ ensures   r != nil ==> (s.NonInitMem() && r.ErrorMem())
// @ ensures   r == nil ==> s.Mem() && (s.Mem() --* s.NonInitMem())
// @ ensures   len(data) < MetaLen ==> r != nil
// @ decreases
func (s *Base) DecodeFromBytes(data []byte) (r error) {
	// PathMeta takes care of bounds check.
	//@ unfold s.NonInitMem()
	err := s.PathMeta.DecodeFromBytes(data)
	if err != nil {
		//@ fold s.NonInitMem()
		return err
	}
	s.NumINF = 0
	s.NumHops = 0
	//@ invariant -1 <= i && i <= 2
	//@ invariant acc(s)
	//@ invariant 0 <= s.NumHops && 0 <= s.NumINF && s.NumINF <= 3
	//@ invariant 0 < s.NumINF ==> 0 < s.NumHops
	//@ decreases i
	for i := 2; i >= 0; i-- {
		if s.PathMeta.SegLen[i] == 0 && s.NumINF > 0 {
			e := serrors.New(
				fmt.Sprintf("Meta.SegLen[%d] == 0, but Meta.SegLen[%d] > 0", i, s.NumINF-1))
			//@ fold s.NonInitMem()
			return e
		}
		if s.PathMeta.SegLen[i] > 0 && s.NumINF == 0 {
			s.NumINF = i + 1
		}
		// (VerifiedSCION) Cannot assert bounds of uint:
		// https://github.com/viperproject/gobra/issues/192
		//@ assume int(s.PathMeta.SegLen[i]) >= 0
		s.NumHops += int(s.PathMeta.SegLen[i])
	}
	//@ fold s.Mem()
	//@ package s.Mem() --* s.NonInitMem() {
	//@   unfold s.Mem()
	//@   fold   s.NonInitMem()
	//@ }
	return nil
}

// IncPath increases the currHF index and currINF index if appropriate.
// @ requires s.Mem()
// @ ensures  old(unfolding s.Mem() in s.NumINF == 0) ==> e != nil
// @ ensures  old(unfolding s.Mem() in int(s.PathMeta.CurrHF) >= s.NumHops-1) ==> e != nil
// @ ensures  e == nil ==> s.Mem()
// @ ensures  e == nil ==> s.Len() == old(s.Len())
// @ ensures  e == nil ==> s.getNumINF() == old(s.getNumINF())
// @ ensures  e != nil ==> s.NonInitMem()
// @ ensures  e != nil ==> e.ErrorMem()
// @ decreases
func (s *Base) IncPath() (e error) {
	//@ unfold s.Mem()
	if s.NumINF == 0 {
		//@ fold s.NonInitMem()
		return serrors.New("empty path cannot be increased")
	}
	if int(s.PathMeta.CurrHF) >= s.NumHops-1 {
		s.PathMeta.CurrHF = uint8(s.NumHops - 1)
		//@ fold s.NonInitMem()
		return serrors.New("path already at end")
	}
	s.PathMeta.CurrHF++
	// Update CurrINF
	s.PathMeta.CurrINF = s.infIndexForHF(s.PathMeta.CurrHF)
	//@ fold s.Mem()
	return nil
}

// IsXover returns whether we are at a crossover point.
<<<<<<< HEAD
// @ preserves acc(s.Mem(), definitions.ReadL10)
// @ decreases
func (s *Base) IsXover() (r bool) {
	//@ unfold acc(s.Mem(), definitions.ReadL10)
	r = s.PathMeta.CurrINF != s.infIndexForHF(s.PathMeta.CurrHF+1)
	//@ fold acc(s.Mem(), definitions.ReadL10)
	return r
}

// @ preserves acc(s, definitions.ReadL11)
// @ preserves 0 <= s.NumINF && s.NumINF <= 3 && 0 <= s.NumHops
// @ ensures   0 < s.NumINF ==> (0 <= r && r < s.NumINF)
// @ decreases
func (s *Base) infIndexForHF(hf uint8) (r uint8) {
	left := uint8(0)
	//@ invariant acc(s, definitions.ReadL11)
	//@ invariant s.NumINF >= 0 && s.NumINF <= 3 && s.NumHops >= 0
	//@ invariant 0 <= i && i <= 3
	//@ decreases s.NumINF-i
	for i := 0; i < s.NumINF; i++ {
		if hf >= left {
			if hf < left+s.PathMeta.SegLen[i] {
				return uint8(i)
			}
		}
		left += s.PathMeta.SegLen[i]
=======
func (s *Base) IsXover() bool {
	return s.PathMeta.CurrHF+1 < uint8(s.NumHops) &&
		s.PathMeta.CurrINF != s.infIndexForHF(s.PathMeta.CurrHF+1)
}

// IsFirstHopAfterXover returns whether this is the first hop field after a crossover point.
func (s *Base) IsFirstHopAfterXover() bool {
	return s.PathMeta.CurrINF > 0 && s.PathMeta.CurrHF > 0 &&
		s.PathMeta.CurrINF-1 == s.infIndexForHF(s.PathMeta.CurrHF-1)
}

func (s *Base) infIndexForHF(hf uint8) uint8 {
	switch {
	case hf < s.PathMeta.SegLen[0]:
		return 0
	case hf < s.PathMeta.SegLen[0]+s.PathMeta.SegLen[1]:
		return 1
	default:
		return 2
>>>>>>> cd5f8d04
	}
}

// Len returns the length of the path in bytes.
// @ pure
// @ requires acc(s.Mem(), _)
// @ ensures  r >= MetaLen
// @ ensures  r == (unfolding acc(s.Mem(), _) in (MetaLen + int(s.NumINF)*path.InfoLen + int(s.NumHops)*path.HopLen))
// @ decreases
func (s *Base) Len() (r int) {
	return /*@ unfolding acc(s.Mem(), _) in @*/ MetaLen + s.NumINF*path.InfoLen + s.NumHops*path.HopLen
}

// Type returns the type of the path.
// @ pure
// @ ensures t == PathType
// @ decreases
func (s *Base) Type() (t path.Type) {
	return PathType
}

// MetaHdr is the PathMetaHdr of a SCION (data-plane) path type.
type MetaHdr struct {
	CurrINF uint8
	CurrHF  uint8
	SegLen  [3]uint8
}

// DecodeFromBytes populates the fields from a raw buffer. The buffer must be of length >=
// scion.MetaLen.
// @ preserves acc(m)
// @ preserves acc(slices.AbsSlice_Bytes(raw, 0, len(raw)), definitions.ReadL1)
// @ ensures   (len(raw) >= MetaLen) == (e == nil)
// @ ensures   e == nil ==> (m.CurrINF >= 0 && m.CurrHF >= 0)
// @ ensures   e != nil ==> e.ErrorMem()
// @ decreases
func (m *MetaHdr) DecodeFromBytes(raw []byte) (e error) {
	if len(raw) < MetaLen {
		// (VerifiedSCION) added cast, otherwise Gobra cannot verify call
		return serrors.New("MetaHdr raw too short", "expected", int(MetaLen), "actual", int(len(raw)))
	}
	//@ unfold acc(slices.AbsSlice_Bytes(raw, 0, len(raw)), definitions.ReadL1)
	line := binary.BigEndian.Uint32(raw)
	m.CurrINF = uint8(line >> 30)
	m.CurrHF = uint8(line>>24) & 0x3F
	// (VerifiedSCION) The following assumption is guaranteed by Go but still not modeled in Gobra.
	//@ assume m.CurrINF >= 0 && m.CurrHF >= 0
	m.SegLen[0] = uint8(line>>12) & 0x3F
	m.SegLen[1] = uint8(line>>6) & 0x3F
	m.SegLen[2] = uint8(line) & 0x3F
	//@ fold acc(slices.AbsSlice_Bytes(raw, 0, len(raw)), definitions.ReadL1)
	return nil
}

// SerializeTo writes the fields into the provided buffer. The buffer must be of length >=
// scion.MetaLen.
// @ requires  len(b) >= MetaLen
// @ preserves acc(m, definitions.ReadL10)
// @ preserves slices.AbsSlice_Bytes(b, 0, len(b))
// @ ensures   e == nil
// @ decreases
func (m *MetaHdr) SerializeTo(b []byte) (e error) {
	if len(b) < MetaLen {
		return serrors.New("buffer for MetaHdr too short", "expected", MetaLen, "actual", len(b))
	}
	line := uint32(m.CurrINF)<<30 | uint32(m.CurrHF&0x3F)<<24
	line |= uint32(m.SegLen[0]&0x3F) << 12
	line |= uint32(m.SegLen[1]&0x3F) << 6
	line |= uint32(m.SegLen[2] & 0x3F)
	//@ unfold acc(slices.AbsSlice_Bytes(b, 0, len(b)))
	binary.BigEndian.PutUint32(b, line)
	//@ fold acc(slices.AbsSlice_Bytes(b, 0, len(b)))
	return nil
}

// @ decreases
func (m MetaHdr) String() string {
	return fmt.Sprintf("{CurrInf: %d, CurrHF: %d, SegLen: %v}", m.CurrINF, m.CurrHF, m.SegLen)
}<|MERGE_RESOLUTION|>--- conflicted
+++ resolved
@@ -143,34 +143,6 @@
 }
 
 // IsXover returns whether we are at a crossover point.
-<<<<<<< HEAD
-// @ preserves acc(s.Mem(), definitions.ReadL10)
-// @ decreases
-func (s *Base) IsXover() (r bool) {
-	//@ unfold acc(s.Mem(), definitions.ReadL10)
-	r = s.PathMeta.CurrINF != s.infIndexForHF(s.PathMeta.CurrHF+1)
-	//@ fold acc(s.Mem(), definitions.ReadL10)
-	return r
-}
-
-// @ preserves acc(s, definitions.ReadL11)
-// @ preserves 0 <= s.NumINF && s.NumINF <= 3 && 0 <= s.NumHops
-// @ ensures   0 < s.NumINF ==> (0 <= r && r < s.NumINF)
-// @ decreases
-func (s *Base) infIndexForHF(hf uint8) (r uint8) {
-	left := uint8(0)
-	//@ invariant acc(s, definitions.ReadL11)
-	//@ invariant s.NumINF >= 0 && s.NumINF <= 3 && s.NumHops >= 0
-	//@ invariant 0 <= i && i <= 3
-	//@ decreases s.NumINF-i
-	for i := 0; i < s.NumINF; i++ {
-		if hf >= left {
-			if hf < left+s.PathMeta.SegLen[i] {
-				return uint8(i)
-			}
-		}
-		left += s.PathMeta.SegLen[i]
-=======
 func (s *Base) IsXover() bool {
 	return s.PathMeta.CurrHF+1 < uint8(s.NumHops) &&
 		s.PathMeta.CurrINF != s.infIndexForHF(s.PathMeta.CurrHF+1)
@@ -190,7 +162,6 @@
 		return 1
 	default:
 		return 2
->>>>>>> cd5f8d04
 	}
 }
 
