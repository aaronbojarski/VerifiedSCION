// Copyright 2022 ETH Zurich
//
// Licensed under the Apache License, Version 2.0 (the "License");
// you may not use this file except in compliance with the License.
// You may obtain a copy of the License at
//
//   http://www.apache.org/licenses/LICENSE-2.0
//
// Unless required by applicable law or agreed to in writing, software
// distributed under the License is distributed on an "AS IS" BASIS,
// WITHOUT WARRANTIES OR CONDITIONS OF ANY KIND, either express or implied.
// See the License for the specific language governing permissions and
// limitations under the License.

// +gobra

package slayers

import (
	"net"
	"github.com/gopacket/gopacket"

	"github.com/scionproto/scion/pkg/addr"
	"github.com/scionproto/scion/pkg/slayers/path"
	"github.com/scionproto/scion/pkg/slayers/path/empty"
	"github.com/scionproto/scion/pkg/slayers/path/epic"
	"github.com/scionproto/scion/pkg/slayers/path/onehop"
	"github.com/scionproto/scion/pkg/slayers/path/scion"

	. "verification/utils/definitions"
	sl "verification/utils/slices"
	"verification/io"
	"encoding/binary"
	"verification/utils/seqs"
)

const HostLenSVC = 2

pred PathPoolMem(pathPool []path.Path, pathPoolRaw path.Path) {
	// non-initialized path pool:
	(pathPool == nil ==> pathPoolRaw == nil) &&
	// initialized path pool:
	(pathPool != nil ==> (
		len(pathPool) == 4 &&
		// empty
		acc(&pathPool[empty.PathType])  &&
		pathPool[empty.PathType] != nil &&
		typeOf(pathPool[empty.PathType]) == type[empty.Path] &&
		// onehop
		acc(&pathPool[onehop.PathType])  &&
		pathPool[onehop.PathType] != nil &&
		typeOf(pathPool[onehop.PathType]) == type[*onehop.Path] &&
		pathPool[onehop.PathType].NonInitMem() &&
		// scion
		acc(&pathPool[scion.PathType])  &&
		pathPool[scion.PathType] != nil &&
		typeOf(pathPool[scion.PathType]) == type[*scion.Raw] &&
		pathPool[scion.PathType].NonInitMem() &&
		// epic
		acc(&pathPool[epic.PathType])  &&
		pathPool[epic.PathType] != nil &&
		typeOf(pathPool[epic.PathType]) == type[*epic.Path] &&
		pathPool[epic.PathType].NonInitMem() &&
		// raw path
		pathPoolRaw != nil &&
		pathPoolRaw.NonInitMem()))
}

// Captures the same obligations as PathPoolMem. Initially, I tried using a magic wand
// but they cause loads of additional problems (e.g., storing in a predicate is not possible)
pred PathPoolMemExceptOne(pathPool []path.Path, pathPoolRaw path.Path, pathType path.Type) {
	pathPool != nil    &&
	len(pathPool) == 4 &&
	// entry per path type
	// empty
	(acc(&pathPool[empty.PathType]) &&
	pathPool[empty.PathType] != nil &&
	typeOf(pathPool[empty.PathType]) == type[empty.Path]) &&
	// (pathType != empty.PathType ==> pathPool[empty.PathType].NonInitMem()) &&
	// onehop
	acc(&pathPool[onehop.PathType])  &&
	pathPool[onehop.PathType] != nil &&
	typeOf(pathPool[onehop.PathType]) == type[*onehop.Path] &&
	(pathType != onehop.PathType ==> pathPool[onehop.PathType].NonInitMem()) &&
	// scion
	acc(&pathPool[scion.PathType])  &&
	pathPool[scion.PathType] != nil &&
	typeOf(pathPool[scion.PathType]) == type[*scion.Raw] &&
	(pathType != scion.PathType ==> pathPool[scion.PathType].NonInitMem()) &&
	// epic
	acc(&pathPool[epic.PathType])  &&
	pathPool[epic.PathType] != nil &&
	typeOf(pathPool[epic.PathType]) == type[*epic.Path] &&
	(pathType != epic.PathType ==> pathPool[epic.PathType].NonInitMem()) &&
	// raw path
	pathPoolRaw != nil &&
	(pathType < len(pathPool) ==> pathPoolRaw.NonInitMem())
}

ghost
requires acc(&s.pathPool)
decreases
pure func (s *SCION) pathPoolInitialized() bool {
	return s.pathPool != nil
}

ghost
requires s.NonInitMem()
decreases
pure func (s *SCION) PathPoolInitializedNonInitMem() bool {
	return unfolding s.NonInitMem() in
		s.pathPool != nil
}

ghost
requires 0 <= pathType && pathType < path.MaxPathType
requires acc(&s.pathPool) && acc(&s.pathPoolRaw)
requires s.pathPool != nil
requires PathPoolMemExceptOne(s.pathPool, s.pathPoolRaw, pathType)
decreases
pure func (s *SCION) getPathPure(pathType path.Type) path.Path {
	return int(pathType) < len(s.pathPool)?
		(unfolding PathPoolMemExceptOne(s.pathPool, s.pathPoolRaw, pathType) in s.pathPool[pathType]) :
		s.pathPoolRaw
}

pred (s *SCION) NonInitMem() {
	acc(&s.Version) &&
	acc(&s.TrafficClass) &&
	acc(&s.FlowID) &&
	acc(&s.NextHdr) &&
	acc(&s.HdrLen) &&
	acc(&s.PayloadLen) &&
	acc(&s.PathType) &&
	acc(&s.DstAddrType) &&
	acc(&s.SrcAddrType) &&
	acc(&s.DstIA) &&
	acc(&s.SrcIA) &&
	acc(&s.RawDstAddr) &&
	acc(&s.RawSrcAddr) &&
	acc(&s.Path) &&
	acc(&s.BaseLayer) &&
	// path pool properties
	acc(&s.pathPool) &&
	acc(&s.pathPoolRaw) &&
	PathPoolMem(s.pathPool, s.pathPoolRaw)
}

// TODO: simplify the body of the predicate when let expressions
//       support predicates
pred (s *SCION) Mem(ubuf []byte) {
	acc(&s.Version) &&
	acc(&s.TrafficClass) &&
	acc(&s.FlowID) &&
	acc(&s.NextHdr) &&
	acc(&s.HdrLen) &&
	acc(&s.PayloadLen) &&
	acc(&s.PathType) &&
	acc(&s.DstAddrType, HalfPerm) && s.DstAddrType.Has4Bits() &&
	acc(&s.SrcAddrType, HalfPerm) && s.SrcAddrType.Has4Bits() &&
	// len of ubuf:
	0 <= s.HdrLen &&
	0 <= CmnHdrLen + s.AddrHdrLenSpecInternal() &&
	s.HdrLen * LineLen <= len(ubuf) &&
	CmnHdrLen + s.AddrHdrLenSpecInternal() <= s.HdrLen * LineLen &&
	// end of len of ubuf
	acc(&s.Path) &&
	s.Path != nil &&
	s.Path.Mem(ubuf[CmnHdrLen+s.AddrHdrLenSpecInternal() : s.HdrLen*LineLen]) &&
	acc(&s.BaseLayer) &&
	// base layer fields:
	s.Contents === ubuf[:s.HdrLen*LineLen] &&
	s.Payload  === ubuf[s.HdrLen*LineLen:] &&
	// end of base layer fields
	CmnHdrLen <= len(ubuf) &&
	s.HeaderMem(ubuf[CmnHdrLen:]) &&
	// path pool
	0 <= s.PathType && s.PathType < path.MaxPathType &&
	acc(&s.pathPool) &&
	acc(&s.pathPoolRaw) &&
	(!s.pathPoolInitialized() ==> PathPoolMem(s.pathPool, s.pathPoolRaw)) &&
	(s.pathPoolInitialized() ==> (s.pathPool != nil && s.pathPoolRaw != nil &&
		PathPoolMemExceptOne(s.pathPool, s.pathPoolRaw, s.PathType) && s.Path === s.getPathPure(s.PathType))) &&
	// end of path pool
	// helpful facts for other methods:
	// - for router::updateScionLayer:
	(typeOf(s.Path) == type[*onehop.Path] ==>
		s.ValidSizeOhpUbOpenInv(ubuf))
}

ghost
requires s.Mem(ub)
decreases
pure func (s *SCION) ValidPathMetaData(ghost ub []byte) bool {
	return unfolding s.Mem(ub) in
		let ubPath := s.UBPath(ub) in
		(typeOf(s.Path) == type[*scion.Raw] ==>
			s.Path.(*scion.Raw).GetBase(ubPath).Valid()) &&
		(typeOf(s.Path) == type[*epic.Path] ==>
			s.Path.(*epic.Path).GetBase(ubPath).Valid())
}

// TODO: simplify the body of the predicate when let expressions
//       support predicates
pred (s *SCION) HeaderMem(ubuf []byte) {
	acc(&s.DstIA) &&
	acc(&s.SrcIA) &&
	acc(&s.DstAddrType, HalfPerm) && s.DstAddrType.Has4Bits() &&
	acc(&s.SrcAddrType, HalfPerm) && s.SrcAddrType.Has4Bits() &&
	s.AddrHdrLenSpecInternal() <= len(ubuf) &&
	// helper facts to deal with incompletnesses when establising the bounds of s.RawDstAddr and s.RawSrcAddr
	s.AddrHdrLenSpecInternal() <= len(ubuf) &&
	0 < s.DstAddrType.Length() && 0 < s.SrcAddrType.Length() &&
	0 < 2*addr.IABytes &&
	2*addr.IABytes < 2*addr.IABytes+s.DstAddrType.Length() &&
	2*addr.IABytes+s.DstAddrType.Length() < 2*addr.IABytes+s.DstAddrType.Length()+s.SrcAddrType.Length() &&
	2*addr.IABytes+s.DstAddrType.Length()+s.SrcAddrType.Length() <= len(ubuf) &&
	// end of helper facts to deal with incompletnesses when establising the bounds of s.RawDstAddr and s.RawSrcAddr
	acc(&s.RawDstAddr) && acc(&s.RawSrcAddr) &&
	// RawDstAddr & RawSrcAddr locations. The memory for these is kept
	// outside of HeaderMem, together with access to the entire slice.
	s.RawDstAddr === ubuf[2*addr.IABytes:2*addr.IABytes+s.DstAddrType.Length()] &&
	s.RawSrcAddr === ubuf[2*addr.IABytes+s.DstAddrType.Length():2*addr.IABytes+s.DstAddrType.Length()+s.SrcAddrType.Length()]
}

ghost
requires s.Mem(ub)
ensures  s.NonInitMem()
decreases
func (s *SCION) DowngradePerm(ghost ub []byte) {
	unfold s.Mem(ub)
	unfold s.HeaderMem(ub[CmnHdrLen:])
	s.Path.DowngradePerm(ub[CmnHdrLen+s.AddrHdrLenSpecInternal() : s.HdrLen*LineLen])
	s.PathPoolMemExchange(s.PathType, s.Path)
	fold s.NonInitMem()
}

pred (s *SCION) ChecksumMem() {
	acc(&s.RawSrcAddr) && acc(&s.RawDstAddr) &&
	len(s.RawSrcAddr) % 2 == 0 && len(s.RawDstAddr) % 2 == 0 &&
	acc(&s.SrcIA) && acc(&s.DstIA) &&
	sl.Bytes(s.RawSrcAddr, 0, len(s.RawSrcAddr)) &&
	sl.Bytes(s.RawDstAddr, 0, len(s.RawDstAddr))
}

pred (b *BaseLayer) Mem(ghost ub []byte, ghost breakPoint int) {
	0 <= breakPoint && breakPoint <= len(ub) &&
	acc(b) &&
	b.Contents === ub[:breakPoint] &&
	b.Payload  === ub[breakPoint:]
}

ghost
requires acc(s.Mem(ub), R15)
ensures  acc(s, R16)
ensures  s.DstAddrType == T4Svc ==> len(s.RawDstAddr) >= HostLenSVC
ensures  0 <= start && start <= end && end <= len(ub)
ensures  s.RawDstAddr === ub[start:end]
ensures  acc(s, R16) --* acc(s.Mem(ub), R15)
decreases
func (s *SCION) ExtractAcc(ghost ub []byte) (start, end int) {
	unfold acc(s.Mem(ub), R16)
	unfold acc(s.HeaderMem(ub[CmnHdrLen:]), R16)
	start = CmnHdrLen+2*addr.IABytes
	end = CmnHdrLen+2*addr.IABytes+s.DstAddrType.Length()
	assert s.RawDstAddr === ub[start:end]
	package acc(s, R16) --* acc(s.Mem(ub), R15) {
		unfold acc(s.Mem(ub), R16)
		unfold acc(s.HeaderMem(ub[CmnHdrLen:]), R16)
		fold acc(s.HeaderMem(ub[CmnHdrLen:]), R15)
		fold acc(s.Mem(ub), R15)
	}
	return start, end
}

ghost
decreases
pure func (a AddrType) Has3Bits() (res bool) {
	return 0 <= a && a <= 7
}

ghost
<<<<<<< HEAD
pure
decreases
func (a AddrType) Has4Bits() (res bool) {
	return 0 <= a && a <= 15
}

ghost
pure
requires acc(s.Mem(ub), _)
=======
requires s.Mem(ub)
>>>>>>> 9a633c34
decreases
pure func (s *SCION) UBPath(ub []byte) []byte {
	return unfolding s.Mem(ub) in
		ub[CmnHdrLen+s.AddrHdrLenSpecInternal() : s.HdrLen*LineLen]
}

ghost
requires s.Mem(ub)
decreases
pure func (s *SCION) UBScionPath(ub []byte) []byte {
	return unfolding s.Mem(ub) in
		let ubPath := ub[CmnHdrLen+s.AddrHdrLenSpecInternal() : s.HdrLen*LineLen] in
		typeOf(s.Path) == *epic.Path ?
			unfolding s.Path.Mem(ubPath) in ubPath[epic.MetadataLen:] :
			ubPath
}

ghost
requires s.Mem(ub)
decreases
pure func (s *SCION) PathStartIdx(ub []byte) int {
	return unfolding s.Mem(ub) in
		CmnHdrLen+s.AddrHdrLenSpecInternal()
}

ghost
requires s.Mem(ub)
decreases
pure func (s *SCION) PathEndIdx(ub []byte) int {
	return unfolding s.Mem(ub) in
		int(s.HdrLen*LineLen)
}

ghost
requires s.Mem(ub)
decreases
pure func (s *SCION) PathScionStartIdx(ub []byte) int {
	return unfolding s.Mem(ub) in
		let offset := CmnHdrLen+s.AddrHdrLenSpecInternal() in
		typeOf(s.Path) == *epic.Path ?
			offset + epic.MetadataLen :
			offset
}

ghost
requires s.Mem(ub)
decreases
pure func (s *SCION) PathScionEndIdx(ub []byte) int {
	return unfolding s.Mem(ub) in
		int(s.HdrLen*LineLen)
}

ghost
requires  0 < p
preserves acc(s.Mem(ub), p)
ensures   let start := s.PathStartIdx(ub) in
	let end := s.PathEndIdx(ub) in
	0 <= start && start <= end && end <= len(ub)
decreases
func LemmaPathIdxStartEnd(s *SCION, ub []byte, p perm) {
	unfold acc(s.Mem(ub), p)
	fold acc(s.Mem(ub), p)
}

ghost
requires s.Mem(ub)
decreases
pure func (s *SCION) GetPath(ub []byte) path.Path {
	return unfolding s.Mem(ub) in
		s.Path
}

ghost
opaque
requires s.Mem(ub)
requires sl.Bytes(ub, 0, length)
requires CmnHdrLen <= length
decreases
pure func (s *SCION) ValidHeaderOffset(ub []byte, length int) bool {
	return GetAddressOffsetWithinLength(ub, length) == s.PathStartIdx(ub) &&
		GetLengthWithinLength(ub,length) == s.PathEndIdx(ub)
}

ghost
requires acc(s.Mem(ub), R56)
requires acc(sl.Bytes(ub, 0, len(ub)), R55)
requires acc(sl.Bytes(ub, 0, length), R55)
requires CmnHdrLen <= length && length <= len(ub)
requires s.ValidHeaderOffset(ub, len(ub))
ensures  acc(s.Mem(ub), R56)
ensures  acc(sl.Bytes(ub, 0, len(ub)), R55)
ensures  acc(sl.Bytes(ub, 0, length), R55)
ensures  s.ValidHeaderOffset(ub, length)
decreases
func (s *SCION) ValidHeaderOffsetToSubSliceLemma(ub []byte, length int) {
	reveal s.ValidHeaderOffset(ub, len(ub))
	unfold acc(sl.Bytes(ub, 0, len(ub)), R56)
	unfold acc(sl.Bytes(ub, 0, length), R56)
	assert reveal s.ValidHeaderOffset(ub, length)
	fold acc(sl.Bytes(ub, 0, len(ub)), R56)
	fold acc(sl.Bytes(ub, 0, length), R56)
}

ghost
requires acc(s.Mem(ub), R56)
requires acc(sl.Bytes(ub, 0, len(ub)), R55)
requires acc(sl.Bytes(ub, 0, length), R55)
requires CmnHdrLen <= length && length <= len(ub)
requires s.ValidHeaderOffset(ub, length)
ensures  acc(s.Mem(ub), R56)
ensures  acc(sl.Bytes(ub, 0, len(ub)), R55)
ensures  acc(sl.Bytes(ub, 0, length), R55)
ensures  s.ValidHeaderOffset(ub, len(ub))
decreases
func (s *SCION) ValidHeaderOffsetFromSubSliceLemma(ub []byte, length int) {
	reveal s.ValidHeaderOffset(ub, len(ub))
	unfold acc(sl.Bytes(ub, 0, len(ub)), R56)
	unfold acc(sl.Bytes(ub, 0, length), R56)
	assert reveal s.ValidHeaderOffset(ub, length)
	fold acc(sl.Bytes(ub, 0, len(ub)), R56)
	fold acc(sl.Bytes(ub, 0, length), R56)
}

ghost
opaque
requires s.Mem(ub)
requires sl.Bytes(ub, 0, len(ub))
decreases
pure func (s *SCION) EqAbsHeader(ub []byte) bool {
	return unfolding s.Mem(ub) in
		let low := CmnHdrLen+s.AddrHdrLenSpecInternal() in
		let high := s.HdrLen*LineLen in
		GetAddressOffset(ub) == low  &&
		GetLength(ub) == int(high)   &&
		// Might be worth introducing EqAbsHeader as an interface method on Path
		// to avoid doing these casts, especially when we add support for EPIC.
		typeOf(s.Path) == (*scion.Raw) &&
		unfolding s.Path.Mem(ub[low:high]) in
		unfolding sl.Bytes(ub, 0, len(ub)) in
		let _ := Asserting(forall k int :: {&ub[low:high][k]} 0 <= k && k < high ==>
			&ub[low:high][k] == &ub[low + k]) in
		let _ := Asserting(forall k int :: {&ub[low:high][:scion.MetaLen][k]} 0 <= k && k < scion.MetaLen ==>
			&ub[low:high][:scion.MetaLen][k] == &ub[low:high][k]) in
		let metaHdr := scion.DecodedFrom(binary.BigEndian.Uint32(ub[low:high][:scion.MetaLen])) in
		let seg1 := int(metaHdr.SegLen[0]) in
		let seg2 := int(metaHdr.SegLen[1]) in
		let seg3 := int(metaHdr.SegLen[2]) in
		let segs := io.CombineSegLens(seg1, seg2, seg3) in
		s.Path.(*scion.Raw).Base.GetBase() ==
			scion.Base{metaHdr, segs.NumInfoFields(), segs.TotalHops()}
}

// Describes a SCION packet that was successfully decoded by `DecodeFromBytes`.
ghost
opaque
requires s.Mem(ub)
decreases
pure func (s *SCION) ValidScionInitSpec(ub []byte) bool {
	return unfolding s.Mem(ub)                          in
		let low := CmnHdrLen+s.AddrHdrLenSpecInternal() in
		let high := s.HdrLen*LineLen                    in
		typeOf(s.Path) == (*scion.Raw) &&
		s.Path.(*scion.Raw).GetBase(ub[low:high]).WeaklyValid()
}

// Checks if the common path header is valid in the serialized scion packet.
ghost
opaque
requires sl.Bytes(raw, 0, len(raw))
decreases
pure func ValidPktMetaHdr(raw []byte) bool {
	return CmnHdrLen <= len(raw) &&
		let start  := GetAddressOffset(raw) in
		let end    := start+scion.MetaLen   in
		0 <= start && end <= len(raw) &&
		let rawHdr := raw[start:end] in
		let length := GetLength(raw) in
		length <= len(raw) &&
		unfolding sl.Bytes(raw, 0, len(raw))       in
		let _ := Asserting(forall k int :: {&rawHdr[k]} 0 <= k && k < scion.MetaLen ==> &rawHdr[k] == &raw[start + k]) in
		let hdr := binary.BigEndian.Uint32(rawHdr) in
		let metaHdr := scion.DecodedFrom(hdr)      in
		let seg1 := int(metaHdr.SegLen[0])         in
		let seg2 := int(metaHdr.SegLen[1])         in
		let seg3 := int(metaHdr.SegLen[2])         in
		let segs := io.CombineSegLens(seg1, seg2, seg3) in
		let base := scion.Base{metaHdr, segs.NumInfoFields(), segs.TotalHops()} in
		0 < metaHdr.SegLen[0] &&
		base.Valid() &&
		scion.PktLen(segs, start + scion.MetaLen) <= length
}

ghost
opaque
requires sl.Bytes(raw, 0, len(raw))
decreases
pure func IsSupportedPkt(raw []byte) bool {
	return CmnHdrLen <= len(raw) &&
		let pathType := path.Type(GetPathType(raw))     in
		let nextHdr  := L4ProtocolType(GetNextHdr(raw)) in
		pathType == scion.PathType &&
		nextHdr != L4SCMP
}

ghost
opaque
decreases
pure func IsSupportedRawPkt(raw seq[byte]) bool {
	return CmnHdrLen <= len(raw) &&
		let pathType := path.Type(raw[8])     in
		let nextHdr  := L4ProtocolType(raw[4]) in
		pathType == scion.PathType &&
		nextHdr != L4SCMP
}

ghost
requires  CmnHdrLen <= idx && idx <= len(raw)
preserves acc(sl.Bytes(raw, 0, len(raw)), R55)
preserves acc(sl.Bytes(raw[:idx], 0, idx), R55)
ensures   IsSupportedPkt(raw) == IsSupportedPkt(raw[:idx])
decreases
func IsSupportedPktSubslice(raw []byte, idx int) {
	unfold acc(sl.Bytes(raw, 0, len(raw)), R56)
	unfold acc(sl.Bytes(raw[:idx], 0, idx), R56)
	reveal IsSupportedPkt(raw)
	reveal IsSupportedPkt(raw[:idx])
	fold acc(sl.Bytes(raw, 0, len(raw)), R56)
	fold acc(sl.Bytes(raw[:idx], 0, idx), R56)
}

ghost
preserves acc(s.Mem(ub), R55)
preserves acc(sl.Bytes(ub, 0, len(ub)), R55)
preserves acc(sl.Bytes(buffer, 0, len(buffer)), R55)
preserves s.EqPathType(ub)
preserves s.EqPathTypeWithBuffer(ub, buffer)
ensures   IsSupportedPkt(ub) == IsSupportedPkt(buffer)
decreases
func (s *SCION) IsSupportedPktLemma(ub []byte, buffer []byte) {
	reveal s.EqPathType(ub)
	reveal s.EqPathTypeWithBuffer(ub, buffer)
	reveal IsSupportedPkt(ub)
	reveal IsSupportedPkt(buffer)
}

ghost
requires sl.Bytes(ub, 0, len(ub))
requires CmnHdrLen <= len(ub)
decreases
pure func GetAddressOffset(ub []byte) int {
	return GetAddressOffsetWithinLength(ub, len(ub))
}

ghost
requires sl.Bytes(ub, 0, length)
requires CmnHdrLen <= length
decreases
pure func GetAddressOffsetWithinLength(ub []byte, length int) int {
<<<<<<< HEAD
	return unfolding acc(sl.Bytes(ub, 0, length), _) in
		let dstAddrLen := AddrType(ub[9] >> 4 & 0xF).Length() in
		let srcAddrLen := AddrType(ub[9] & 0xF).Length() in
=======
	return unfolding sl.Bytes(ub, 0, length)                  in
		let dstAddrLen := AddrType(ub[9] >> 4 & 0x7).Length() in
		let srcAddrLen := AddrType(ub[9] & 0x7).Length()      in
>>>>>>> 9a633c34
		CmnHdrLen + 2*addr.IABytes + dstAddrLen + srcAddrLen
}

ghost
requires sl.Bytes(ub, 0, len(ub))
requires CmnHdrLen <= len(ub)
decreases
pure func GetLength(ub []byte) int {
	return GetLengthWithinLength(ub, len(ub))
}

ghost
requires sl.Bytes(ub, 0, length)
requires CmnHdrLen <= length
decreases
pure func GetLengthWithinLength(ub []byte, length int) int {
	return unfolding sl.Bytes(ub, 0, length) in
		int(ub[5]) * LineLen
}

ghost
requires sl.Bytes(ub, 0, len(ub))
requires CmnHdrLen <= len(ub)
decreases
pure func GetPathType(ub []byte) int {
	return unfolding sl.Bytes(ub, 0, len(ub)) in
		int(ub[8])
}

ghost
requires sl.Bytes(ub, 0, len(ub))
requires CmnHdrLen <= len(ub)
decreases
pure func GetNextHdr(ub []byte) int {
	return unfolding sl.Bytes(ub, 0, len(ub)) in
		int(ub[4])
}

ghost
opaque
requires s.Mem(ub)
requires sl.Bytes(ub, 0, len(ub))
decreases
pure func (s *SCION) EqPathType(ub []byte) bool {
	return reveal s.EqPathTypeWithBuffer(ub, ub)
}

ghost
opaque
requires s.Mem(ub)
requires sl.Bytes(buffer, 0, len(buffer))
decreases
pure func (s *SCION) EqPathTypeWithBuffer(ub []byte, buffer []byte) bool {
	return unfolding s.Mem(ub) in
		CmnHdrLen <= len(buffer) &&
		path.Type(GetPathType(buffer)) == s.PathType &&
		L4ProtocolType(GetNextHdr(buffer)) == s.NextHdr
}

ghost
requires s.Mem(ub)
decreases
pure func (s *SCION) GetScionPath(ub []byte) path.Path {
	return unfolding s.Mem(ub) in (
	typeOf(s.Path) == *epic.Path ?
		(let ubPath := ub[CmnHdrLen+s.AddrHdrLenSpecInternal() : s.HdrLen*LineLen] in
			unfolding s.Path.Mem(ubPath) in
			(path.Path)(s.Path.(*epic.Path).ScionPath)) :
		s.Path)
}

ghost
requires s.Mem(ub)
decreases
pure func (s *SCION) GetPayloadLen(ghost ub []byte) uint16 {
	return unfolding s.Mem(ub) in
		s.PayloadLen
}

ghost
requires s.Mem(ub)
decreases
pure func (s *SCION) GetPayload(ghost ub []byte) []byte {
	return unfolding s.Mem(ub) in
		s.Payload
}

ghost
<<<<<<< HEAD
requires acc(&s.DstAddrType, _) && acc(&s.SrcAddrType, _)
requires s.DstAddrType.Has4Bits() && s.SrcAddrType.Has4Bits()
=======
requires acc(&s.DstAddrType) && acc(&s.SrcAddrType)
requires s.DstAddrType.Has3Bits() && s.SrcAddrType.Has3Bits()
>>>>>>> 9a633c34
ensures  0 <= res
decreases
pure func (s *SCION) AddrHdrLenSpecInternal() (res int) {
	return 2*addr.IABytes + s.DstAddrType.Length() + s.SrcAddrType.Length()
}

ghost
requires s.Mem(ubuf)
ensures  0 <= res
decreases
pure func (s *SCION) AddrHdrLenSpec(ubuf []byte) (res int) {
	return unfolding s.Mem(ubuf) in
		unfolding s.HeaderMem(ubuf[CmnHdrLen:]) in
		2*addr.IABytes + s.DstAddrType.Length() + s.SrcAddrType.Length()
}

// Morally ghost
requires acc(p)
ensures  p.NonInitMem()
ensures  r == p
decreases
func FoldOneHopMem(p *onehop.Path) (r *onehop.Path) {
	fold p.NonInitMem()
	return p
}

// Morally ghost
requires acc(p)
ensures  p.NonInitMem()
ensures  r == p
decreases
func FoldRawMem(p *scion.Raw) (r *scion.Raw) {
	fold p.Base.NonInitMem()
	fold p.NonInitMem()
	return p
}

// Morally ghost
requires acc(p)
ensures  p.NonInitMem()
ensures  r == p
decreases
func FoldEpicMem(p *epic.Path) (r *epic.Path) {
	fold p.NonInitMem()
	return p
}

requires false
func (s *SCION) LayerContents() (res []byte) {
	res = s.Contents
	return res
}

ghost
requires  0 <= pathType && pathType < path.MaxPathType
requires  acc(&s.pathPool, R20) && acc(&s.pathPoolRaw, R20)
requires  s.pathPoolInitialized() ==> (
	p.NonInitMem() &&
	PathPoolMemExceptOne(s.pathPool, s.pathPoolRaw, pathType) &&
	p === s.getPathPure(pathType))
requires !s.pathPoolInitialized() ==> PathPoolMem(s.pathPool, s.pathPoolRaw)
ensures  acc(&s.pathPool, R20) && acc(&s.pathPoolRaw, R20)
ensures  PathPoolMem(s.pathPool, s.pathPoolRaw)
decreases
func (s *SCION) PathPoolMemExchange(pathType path.Type, p path.Path) {
	if s.pathPoolInitialized() {
		unfold PathPoolMemExceptOne(s.pathPool, s.pathPoolRaw, pathType)
		fold   PathPoolMem(s.pathPool, s.pathPoolRaw)
	}
}

// gopacket subtyping
*SCION implements gopacket.Layer
*SCION implements gopacket.NetworkLayer
*SCION implements gopacket.SerializableLayer
*SCION implements gopacket.DecodingLayer

ghost
requires typeOf(a) == *net.IPAddr
requires acc(&a.(*net.IPAddr).IP, _)
requires forall i int :: { &a.(*net.IPAddr).IP[i] } 0 <= i && i < len(a.(*net.IPAddr).IP) ==>
	acc(&a.(*net.IPAddr).IP[i])
requires len(a.(*net.IPAddr).IP) == net.IPv6len
decreases
pure func isConvertibleToIPv4(a net.Addr) bool {
	return net.isZeros(a.(*net.IPAddr).IP[0:10]) &&
		a.(*net.IPAddr).IP[10] == 255 &&
		a.(*net.IPAddr).IP[11] == 255
}

ghost
<<<<<<< HEAD
=======
requires typeOf(a) == *net.IPAddr
requires acc(&a.(*net.IPAddr).IP)
decreases
pure func isIPv6(a net.Addr) bool {
	return len(a.(*net.IPAddr).IP) == net.IPv6len
}

ghost
requires typeOf(a) == *net.IPAddr
requires acc(&a.(*net.IPAddr).IP)
decreases
pure func isIPv4(a net.Addr) bool {
	return len(a.(*net.IPAddr).IP) == net.IPv4len
}

ghost
>>>>>>> 9a633c34
decreases
pure func IsHostTypeIP(a addr.Host) bool {
	return a.Type() == addr.HostTypeIP
}

ghost
decreases
pure func IsHostTypeSVC(a addr.Host) bool {
	return a.Type() == addr.HostTypeSVC
}

// invariant established by initialization
ghost
trusted // TODO: drop this line after the static init PR
ensures acc(path.PathPackageMem(), _)
decreases
func EstablishPathPkgMem()

ghost
requires s.Mem(ub)
decreases
pure func (s *SCION) HasOneHopPath(ghost ub []byte) bool {
	return unfolding s.Mem(ub) in
		typeOf(s.Path) == type[*onehop.Path]
}

ghost
requires acc(&s.DstAddrType) &&
	acc(&s.SrcAddrType)      &&
	acc(&s.HdrLen)           &&
	acc(&s.Path)
requires s.DstAddrType.Has3Bits() && s.SrcAddrType.Has3Bits()
requires 0 <= CmnHdrLen+s.AddrHdrLenSpecInternal() &&
	CmnHdrLen+s.AddrHdrLenSpecInternal() <= s.HdrLen*LineLen &&
	s.HdrLen*LineLen <= len(ub)
requires s.Path != nil && s.Path.Mem(ub[CmnHdrLen+s.AddrHdrLenSpecInternal() : s.HdrLen*LineLen])
decreases
pure func (s *SCION) MinSizeOfUbufWithOneHopOpenInv(ub []byte) int {
	return let pathSlice := ub[CmnHdrLen+s.AddrHdrLenSpecInternal() : s.HdrLen*LineLen] in
		let pathLen := s.Path.LenSpec(pathSlice) in
		CmnHdrLen + s.AddrHdrLenSpecInternal() + pathLen
}

ghost
requires s.Mem(ub)
decreases
pure func (s *SCION) MinSizeOfUbufWithOneHop(ub []byte) int {
	return unfolding s.Mem(ub) in
		s.MinSizeOfUbufWithOneHopOpenInv(ub)
}

ghost
requires acc(&s.DstAddrType) &&
	acc(&s.SrcAddrType)      &&
	acc(&s.HdrLen)           &&
	acc(&s.Path)
requires s.DstAddrType.Has3Bits() && s.SrcAddrType.Has3Bits()
requires 0 <= CmnHdrLen+s.AddrHdrLenSpecInternal() &&
	CmnHdrLen+s.AddrHdrLenSpecInternal() <= s.HdrLen*LineLen &&
	s.HdrLen*LineLen <= len(ub)
requires s.Path != nil && s.Path.Mem(ub[CmnHdrLen+s.AddrHdrLenSpecInternal() : s.HdrLen*LineLen])
decreases
pure func (s *SCION) ValidSizeOhpUbOpenInv(ub []byte) (b bool) {
	return s.MinSizeOfUbufWithOneHopOpenInv(ub) <= len(ub)
}

ghost
requires s.Mem(ub)
requires s.HasOneHopPath(ub)
ensures  b
decreases
pure func (s *SCION) ValidSizeOhpUb(ub []byte) (b bool) {
	return unfolding s.Mem(ub) in
		s.ValidSizeOhpUbOpenInv(ub)
}<|MERGE_RESOLUTION|>--- conflicted
+++ resolved
@@ -280,7 +280,6 @@
 }
 
 ghost
-<<<<<<< HEAD
 pure
 decreases
 func (a AddrType) Has4Bits() (res bool) {
@@ -288,11 +287,7 @@
 }
 
 ghost
-pure
-requires acc(s.Mem(ub), _)
-=======
-requires s.Mem(ub)
->>>>>>> 9a633c34
+requires s.Mem(ub)
 decreases
 pure func (s *SCION) UBPath(ub []byte) []byte {
 	return unfolding s.Mem(ub) in
@@ -551,15 +546,9 @@
 requires CmnHdrLen <= length
 decreases
 pure func GetAddressOffsetWithinLength(ub []byte, length int) int {
-<<<<<<< HEAD
-	return unfolding acc(sl.Bytes(ub, 0, length), _) in
-		let dstAddrLen := AddrType(ub[9] >> 4 & 0xF).Length() in
-		let srcAddrLen := AddrType(ub[9] & 0xF).Length() in
-=======
 	return unfolding sl.Bytes(ub, 0, length)                  in
 		let dstAddrLen := AddrType(ub[9] >> 4 & 0x7).Length() in
 		let srcAddrLen := AddrType(ub[9] & 0x7).Length()      in
->>>>>>> 9a633c34
 		CmnHdrLen + 2*addr.IABytes + dstAddrLen + srcAddrLen
 }
 
@@ -648,13 +637,8 @@
 }
 
 ghost
-<<<<<<< HEAD
-requires acc(&s.DstAddrType, _) && acc(&s.SrcAddrType, _)
+requires acc(&s.DstAddrType) && acc(&s.SrcAddrType)
 requires s.DstAddrType.Has4Bits() && s.SrcAddrType.Has4Bits()
-=======
-requires acc(&s.DstAddrType) && acc(&s.SrcAddrType)
-requires s.DstAddrType.Has3Bits() && s.SrcAddrType.Has3Bits()
->>>>>>> 9a633c34
 ensures  0 <= res
 decreases
 pure func (s *SCION) AddrHdrLenSpecInternal() (res int) {
@@ -746,25 +730,6 @@
 }
 
 ghost
-<<<<<<< HEAD
-=======
-requires typeOf(a) == *net.IPAddr
-requires acc(&a.(*net.IPAddr).IP)
-decreases
-pure func isIPv6(a net.Addr) bool {
-	return len(a.(*net.IPAddr).IP) == net.IPv6len
-}
-
-ghost
-requires typeOf(a) == *net.IPAddr
-requires acc(&a.(*net.IPAddr).IP)
-decreases
-pure func isIPv4(a net.Addr) bool {
-	return len(a.(*net.IPAddr).IP) == net.IPv4len
-}
-
-ghost
->>>>>>> 9a633c34
 decreases
 pure func IsHostTypeIP(a addr.Host) bool {
 	return a.Type() == addr.HostTypeIP
