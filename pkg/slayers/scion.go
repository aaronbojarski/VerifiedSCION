// Copyright 2020 Anapaya Systems
//
// Licensed under the Apache License, Version 2.0 (the "License");
// you may not use this file except in compliance with the License.
// You may obtain a copy of the License at
//
//   http://www.apache.org/licenses/LICENSE-2.0
//
// Unless required by applicable law or agreed to in writing, software
// distributed under the License is distributed on an "AS IS" BASIS,
// WITHOUT WARRANTIES OR CONDITIONS OF ANY KIND, either express or implied.
// See the License for the specific language governing permissions and
// limitations under the License.

// +gobra

// @ initEnsures acc(path.PathPackageMem(), _)
// @ initEnsures path.Registered(empty.PathType)
// @ initEnsures path.Registered(scion.PathType)
// @ initEnsures path.Registered(onehop.PathType)
// @ initEnsures path.Registered(epic.PathType)
package slayers

import (
	"encoding/binary"
	"net/netip"

	"github.com/gopacket/gopacket"

	"github.com/scionproto/scion/pkg/addr"
	"github.com/scionproto/scion/pkg/private/serrors"

	// @ importRequires path.PathPackageMem()
	// @ importRequires !path.Registered(0) && !path.Registered(1)
	// @ importRequires !path.Registered(2) && !path.Registered(3)
	"github.com/scionproto/scion/pkg/slayers/path"
	"github.com/scionproto/scion/pkg/slayers/path/empty"
	"github.com/scionproto/scion/pkg/slayers/path/epic"
	"github.com/scionproto/scion/pkg/slayers/path/onehop"
	"github.com/scionproto/scion/pkg/slayers/path/scion"
	// @ b "github.com/scionproto/scion/verification/utils/bitwise"
	// @ . "github.com/scionproto/scion/verification/utils/definitions"
	// @ sl "github.com/scionproto/scion/verification/utils/slices"
)

const (
	// LineLen is the length of a SCION header line in bytes.
	LineLen = 4
	// CmnHdrLen is the length of the SCION common header in bytes.
	CmnHdrLen = 12
	// MaxHdrLen is the maximum allowed length of a SCION header in bytes.
	MaxHdrLen = 1020
	// SCIONVersion is the currently supported version of the SCION header format. Different
	// versions are not guaranteed to be compatible to each other.
	SCIONVersion = 0
)

func init() {
	empty.RegisterPath()
	scion.RegisterPath()
	onehop.RegisterPath()
	epic.RegisterPath()
}

// AddrType indicates the type of a host address in the SCION header.
// The AddrType consists of a sub-type and length part, both two bits wide.
// The four possible lengths are 4B (0), 8B (1), 12B (2), or 16B (3) bytes.
// There are four possible sub-types per address length.
type AddrType uint8

// AddrType constants
const (
	T4Ip  AddrType = 0b0000 // T=0, L=0
	T4Svc          = 0b0100 // T=1, L=0
	T16Ip          = 0b0011 // T=0, L=3
)

// Length returns the length of this AddrType value.
// @ pure
// @ ensures  res == LineLen * (1 + (b.BitAnd3(int(tl))))
// @ ensures  tl == T4Ip  ==> res == LineLen
// @ ensures  tl == T4Svc ==> res == LineLen
// @ ensures  tl == T16Ip ==> res == 4*LineLen
// @ decreases
func (tl AddrType) Length() (res int) {
	return LineLen * (1 + (int(tl) & 0x3))
}

// BaseLayer is a convenience struct which implements the LayerData and
// LayerPayload functions of the Layer interface.
// Copy-pasted from gopacket/layers (we avoid importing this due its massive size)
type BaseLayer struct {
	// Contents is the set of bytes that make up this layer.  IE: for an
	// Ethernet packet, this would be the set of bytes making up the
	// Ethernet frame.
	Contents []byte
	// Payload is the set of bytes contained by (but not part of) this
	// Layer.  Again, to take Ethernet as an example, this would be the
	// set of bytes encapsulated by the Ethernet protocol.
	Payload []byte
}

// LayerContents returns the bytes of the packet layer.
// @ requires false
func (b *BaseLayer) LayerContents() (res []byte) {
	res = b.Contents
	return res
}

// LayerPayload returns the bytes contained within the packet layer.
// @ preserves acc(b.Mem(ub, bp), R20)
// @ ensures   len(res) == len(ub) - bp
// @ ensures   0 <= bp && bp <= len(ub)
// @ ensures   res === ub[bp:]
// @ decreases
func (b *BaseLayer) LayerPayload( /*@ ghost ub []byte, ghost bp int @*/ ) (res []byte) {
	// @ unfold acc(b.Mem(ub, bp), R20)
	res = b.Payload
	// @ fold acc(b.Mem(ub, bp), R20)
	return res
}

// SCION is the header of a SCION packet.
type SCION struct {
	BaseLayer
	// Common Header fields

	// Version is version of the SCION Header. Currently, only 0 is supported.
	Version uint8
	// TrafficClass denotes the traffic class. Its value in a received packet or fragment might be
	// different from the value sent by the packet’s source. The current use of the Traffic Class
	// field for Differentiated Services and Explicit Congestion Notification is specified in
	// RFC2474 and RFC3168
	TrafficClass uint8
	// FlowID is a 20-bit field used by a source to label sequences of packets to be treated in the
	// network as a single flow. It is mandatory to be set.
	FlowID uint32
	// NextHdr  encodes the type of the first header after the SCION header. This can be either a
	// SCION extension or a layer-4 protocol such as TCP or UDP. Values of this field respect and
	// extend IANA’s assigned internet protocol numbers.
	NextHdr L4ProtocolType
	// HdrLen is the length of the SCION header in multiples of 4 bytes. The SCION header length is
	// computed as HdrLen * 4 bytes. The 8 bits of the HdrLen field limit the SCION header to a
	// maximum of 255 * 4 == 1020 bytes.
	HdrLen uint8
	// PayloadLen is the length of the payload in bytes. The payload includes extension headers and
	// the L4 payload. This field is 16 bits long, supporting a maximum payload size of 64KB.
	PayloadLen uint16
	// PathType specifies the type of path in this SCION header.
	PathType path.Type
	// DstAddrType (4 bit) is the type/length of the destination address.
	DstAddrType AddrType
	// SrcAddrType (4 bit) is the type/length of the source address.
	SrcAddrType AddrType

	// Address header fields.

	// DstIA is the destination ISD-AS.
	DstIA addr.IA
	// SrcIA is the source ISD-AS.
	SrcIA addr.IA
	// RawDstAddr is the destination address.
	RawDstAddr []byte
	// RawSrcAddr is the source address.
	RawSrcAddr []byte

	// Path is the path contained in the SCION header. It depends on the PathType field.
	Path path.Path

	pathPool    []path.Path
	pathPoolRaw path.Path
}

// @ ensures res === LayerTypeSCION
// @ decreases
// @ pure
func (s *SCION) LayerType() (res gopacket.LayerType) {
	return LayerTypeSCION
}

// @ ensures res != nil && res === LayerClassSCION
// @ ensures typeOf(res) == gopacket.LayerType
// @ decreases
func (s *SCION) CanDecode() (res gopacket.LayerClass) {
	res = LayerClassSCION
	// @ LayerClassSCIONIsLayerType()
	return res
}

// @ preserves acc(s.Mem(ub), R20)
// @ decreases
func (s *SCION) NextLayerType( /*@ ghost ub []byte @*/ ) gopacket.LayerType {
	return scionNextLayerType( /*@ unfolding acc(s.Mem(ub), R20) in @*/ s.NextHdr)
}

// @ preserves acc(s.Mem(ub), R20)
// @ ensures   0 <= start && start <= end && end <= len(ub)
// @ ensures   len(res) == end - start
// @ ensures   res === ub[start:end]
// @ decreases
func (s *SCION) LayerPayload( /*@ ghost ub []byte @*/ ) (res []byte /*@ , ghost start int, ghost end int @*/) {
	//@ unfold acc(s.Mem(ub), R20)
	res = s.Payload
	//@ start = int(s.HdrLen*LineLen)
	//@ end = len(ub)
	//@ fold acc(s.Mem(ub), R20)
	return res /*@, start, end @*/
}

// @ ensures res == gopacket.Flow{}
// @ decreases
func (s *SCION) NetworkFlow() (res gopacket.Flow) {
	// TODO(shitz): Investigate how we can use gopacket.Flow.
	return gopacket.Flow{}
}

// @ requires  !opts.FixLengths
// @ requires  b != nil && b.Mem()
// @ requires  acc(s.Mem(ubuf), R0)
// @ requires  sl.Bytes(ubuf, 0, len(ubuf))
// @ requires  sl.Bytes(b.UBuf(), 0, len(b.UBuf()))
// @ ensures   b.Mem()
// @ ensures   acc(s.Mem(ubuf), R0)
// @ ensures   sl.Bytes(ubuf, 0, len(ubuf))
// @ ensures   sl.Bytes(b.UBuf(), 0, len(b.UBuf()))
// @ ensures   e == nil && s.HasOneHopPath(ubuf) ==>
// @ 	len(b.UBuf()) == old(len(b.UBuf())) + s.MinSizeOfUbufWithOneHop(ubuf)
// @ ensures   e != nil ==> e.ErrorMem()
// post for IO:
// @ ensures   e == nil && old(s.EqPathType(ubuf)) ==>
// @ 	IsSupportedRawPkt(b.View()) == old(IsSupportedPkt(ubuf))
// @ decreases
func (s *SCION) SerializeTo(b gopacket.SerializeBuffer, opts gopacket.SerializeOptions /* @ , ghost ubuf []byte @*/) (e error) {
	// @ unfold acc(s.Mem(ubuf), R1)
	// @ defer fold acc(s.Mem(ubuf), R1)
	// @ sl.SplitRange_Bytes(ubuf, int(CmnHdrLen+s.AddrHdrLen(nil, true)), int(s.HdrLen*LineLen), R10)
	scnLen := CmnHdrLen + s.AddrHdrLen( /*@ nil, true @*/ ) + s.Path.Len( /*@ ubuf[CmnHdrLen+s.AddrHdrLen(nil, true) : s.HdrLen*LineLen] @*/ )
	// @ sl.CombineRange_Bytes(ubuf, int(CmnHdrLen+s.AddrHdrLenSpecInternal()), int(s.HdrLen*LineLen), R10)
	if scnLen > MaxHdrLen {
		return serrors.New("header length exceeds maximum",
			"max", MaxHdrLen, "actual", scnLen)
	}
	if scnLen%LineLen != 0 {
		return serrors.New("header length is not an integer multiple of line length",
			"actual", scnLen)
	}
	buf, err := b.PrependBytes(scnLen)
	if err != nil {
		return err
	}
	if opts.FixLengths {
		// @ Unreachable()
		s.HdrLen = uint8(scnLen / LineLen)
		s.PayloadLen = uint16(len(b.Bytes()) - scnLen)
	}
	// @ ghost uSerBufN := b.UBuf()
	// @ assert buf === uSerBufN[:scnLen]

	// @ unfold acc(sl.Bytes(uSerBufN, 0, len(uSerBufN)), writePerm)
	// Serialize common header.
	firstLine := uint32(s.Version&0xF)<<28 | uint32(s.TrafficClass)<<20 | s.FlowID&0xFFFFF
	binary.BigEndian.PutUint32(buf[:4], firstLine)
	buf[4] = uint8(s.NextHdr)
	buf[5] = s.HdrLen
	// @ assert &buf[6:8][0] == &buf[6] && &buf[6:8][1] == &buf[7]
	binary.BigEndian.PutUint16(buf[6:8], s.PayloadLen)
	buf[8] = uint8(s.PathType)
	buf[9] = uint8(s.DstAddrType&0xF)<<4 | uint8(s.SrcAddrType&0xF)
	binary.BigEndian.PutUint16(buf[10:12], 0)
	// @ fold acc(sl.Bytes(uSerBufN, 0, len(uSerBufN)), writePerm)
	// @ ghost if s.EqPathType(ubuf) {
	// @ 	assert reveal s.EqPathTypeWithBuffer(ubuf, uSerBufN)
	// @ 	s.IsSupportedPktLemma(ubuf, uSerBufN)
	// @ }

	// Serialize address header.
	// @ sl.SplitRange_Bytes(uSerBufN, CmnHdrLen, scnLen, HalfPerm)
	// @ sl.Reslice_Bytes(uSerBufN, 0, CmnHdrLen, R54)
	// @ IsSupportedPktSubslice(uSerBufN, CmnHdrLen)
	// @ sl.SplitRange_Bytes(uSerBufN, CmnHdrLen, scnLen, HalfPerm)
	// @ sl.SplitRange_Bytes(ubuf, CmnHdrLen, len(ubuf), R10)
	if err := s.SerializeAddrHdr(buf[CmnHdrLen:] /*@ , ubuf[CmnHdrLen:] @*/); err != nil {
		// @ sl.Unslice_Bytes(uSerBufN, 0, CmnHdrLen, R54)
		// @ sl.CombineRange_Bytes(uSerBufN, CmnHdrLen, scnLen, writePerm)
		// @ sl.CombineRange_Bytes(ubuf, CmnHdrLen, len(ubuf), R10)
		return err
	}
	offset := CmnHdrLen + s.AddrHdrLen( /*@ nil, true @*/ )

	// @ sl.CombineRange_Bytes(uSerBufN, CmnHdrLen, scnLen, HalfPerm)
	// @ sl.CombineRange_Bytes(ubuf, CmnHdrLen, len(ubuf), R10)
	// @ IsSupportedPktSubslice(uSerBufN, CmnHdrLen)
	// @ sl.Unslice_Bytes(uSerBufN, 0, CmnHdrLen, R54)
	// @ sl.CombineRange_Bytes(uSerBufN, CmnHdrLen, scnLen, HalfPerm)

	// Serialize path header.
	// @ ghost startP := int(CmnHdrLen+s.AddrHdrLenSpecInternal())
	// @ ghost endP := int(s.HdrLen*LineLen)
	// @ ghost pathSlice := ubuf[startP : endP]
	// @ sl.SplitRange_Bytes(uSerBufN, offset, scnLen, HalfPerm)
	// @ sl.SplitRange_Bytes(ubuf, startP, endP, HalfPerm)
	// @ sl.Reslice_Bytes(uSerBufN, 0, offset, R54)
	// @ sl.Reslice_Bytes(ubuf, 0, startP, R54)
	// @ IsSupportedPktSubslice(uSerBufN, offset)
	// @ IsSupportedPktSubslice(ubuf, startP)
	// @ sl.SplitRange_Bytes(uSerBufN, offset, scnLen, HalfPerm)
	// @ sl.SplitRange_Bytes(ubuf, startP, endP, HalfPerm)
	tmp := s.Path.SerializeTo(buf[offset:] /*@, pathSlice @*/)
	// @ sl.CombineRange_Bytes(uSerBufN, offset, scnLen, HalfPerm)
	// @ sl.CombineRange_Bytes(ubuf, startP, endP, HalfPerm)
	// @ IsSupportedPktSubslice(uSerBufN, offset)
	// @ IsSupportedPktSubslice(ubuf, startP)
	// @ sl.Unslice_Bytes(uSerBufN, 0, offset, R54)
	// @ sl.Unslice_Bytes(ubuf, 0, startP, R54)
	// @ sl.CombineRange_Bytes(uSerBufN, offset, scnLen, HalfPerm)
	// @ sl.CombineRange_Bytes(ubuf, startP, endP, HalfPerm)
	// @ reveal IsSupportedPkt(uSerBufN)
	// @ reveal IsSupportedRawPkt(b.View())
	return tmp
}

// DecodeFromBytes decodes the SCION layer. DecodeFromBytes resets the internal state of this layer
// to the state defined by the passed-in bytes. Slices in the SCION layer reference the passed-in
// data, so care should be taken to copy it first should later modification of data be required
// before the SCION layer is discarded.
// @ requires  s.NonInitMem()
// @ preserves acc(sl.Bytes(data, 0, len(data)), R40)
// @ preserves df != nil && df.Mem()
// @ ensures   res == nil ==> s.Mem(data)
// @ ensures   res == nil && typeOf(s.GetPath(data)) == *scion.Raw ==>
// @ 	s.EqAbsHeader(data) && s.ValidScionInitSpec(data)
// @ ensures   res == nil ==> s.EqPathType(data)
// @ ensures   res != nil ==> s.NonInitMem() && res.ErrorMem()
// @ decreases
func (s *SCION) DecodeFromBytes(data []byte, df gopacket.DecodeFeedback) (res error) {
	// Decode common header.
	if len(data) < CmnHdrLen {
		df.SetTruncated()
		return serrors.New("packet is shorter than the common header length",
			"min", CmnHdrLen, "actual", len(data))
	}
	// @ sl.SplitRange_Bytes(data, 0, 4, R41)
	// @ preserves 4 <= len(data) && acc(sl.Bytes(data[:4], 0, 4), R41)
	// @ decreases
	// @ outline(
	// @ unfold acc(sl.Bytes(data[:4], 0, 4), R41)
	firstLine := binary.BigEndian.Uint32(data[:4])
	// @ fold acc(sl.Bytes(data[:4], 0, 4), R41)
	// @ )
	// @ sl.CombineRange_Bytes(data, 0, 4, R41)
	// @ unfold s.NonInitMem()
	s.Version = uint8(firstLine >> 28)
	s.TrafficClass = uint8((firstLine >> 20) & 0xFF)
	s.FlowID = firstLine & 0xFFFFF
	// @ preserves acc(&s.NextHdr) && acc(&s.HdrLen) && acc(&s.PayloadLen) && acc(&s.PathType)
	// @ preserves acc(&s.DstAddrType) && acc(&s.SrcAddrType)
	// @ preserves CmnHdrLen <= len(data) && acc(sl.Bytes(data, 0, len(data)), R41)
	// @ ensures   s.DstAddrType.Has3Bits() && s.SrcAddrType.Has3Bits()
	// @ ensures   0 <= s.PathType && s.PathType < 256
	// @ ensures   path.Type(GetPathType(data)) == s.PathType
	// @ ensures   L4ProtocolType(GetNextHdr(data)) == s.NextHdr
	// @ ensures   GetLength(data) == int(s.HdrLen * LineLen)
	// @ ensures   GetAddressOffset(data) ==
	// @	CmnHdrLen + 2*addr.IABytes + s.DstAddrType.Length() + s.SrcAddrType.Length()
	// @ decreases
	// @ outline(
	// @ unfold acc(sl.Bytes(data, 0, len(data)), R41)
	s.NextHdr = L4ProtocolType(data[4])
	s.HdrLen = data[5]
	// @ assert &data[6:8][0] == &data[6] && &data[6:8][1] == &data[7]
	s.PayloadLen = binary.BigEndian.Uint16(data[6:8])
	// @ b.ByteValue(data[8])
	s.PathType = path.Type(data[8])
	s.DstAddrType = AddrType(data[9] >> 4 & 0xF)
	s.SrcAddrType = AddrType(data[9] & 0xF)

	// Decode address header.
	// @ sl.SplitByIndex_Bytes(data, 0, len(data), CmnHdrLen, R41)
	// @ sl.Reslice_Bytes(data, CmnHdrLen, len(data), R41)
	if err := s.DecodeAddrHdr(data[CmnHdrLen:]); err != nil {
		// @ fold s.NonInitMem()
		// @ sl.Unslice_Bytes(data, CmnHdrLen, len(data), R41)
		// @ sl.CombineAtIndex_Bytes(data, 0, len(data), CmnHdrLen, R41)
		df.SetTruncated()
		return err
	}
	// @ sl.Unslice_Bytes(data, CmnHdrLen, len(data), R41)
	// @ sl.CombineAtIndex_Bytes(data, 0, len(data), CmnHdrLen, R41)
	// (VerifiedSCION) the first ghost parameter to AddrHdrLen is ignored when the second
	//                 is set to nil. As such, we pick the easiest possible value as a placeholder.
	addrHdrLen := s.AddrHdrLen( /*@ nil, true @*/ )
	offset := CmnHdrLen + addrHdrLen

	// Decode path header.
	var err error
	hdrBytes := int(s.HdrLen) * LineLen
	pathLen := hdrBytes - CmnHdrLen - addrHdrLen
	if pathLen < 0 {
		// @ unfold s.HeaderMem(data[CmnHdrLen:])
		// @ fold s.NonInitMem()
		return serrors.New("invalid header, negative pathLen",
			"hdrBytes", hdrBytes, "addrHdrLen", addrHdrLen, "CmdHdrLen", CmnHdrLen)
	}
	if minLen := offset + pathLen; len(data) < minLen {
		df.SetTruncated()
		// @ unfold s.HeaderMem(data[CmnHdrLen:])
		// @ fold s.NonInitMem()
		return serrors.New("provided buffer is too small", "expected", minLen, "actual", len(data))
	}

	// @ assert unfolding PathPoolMem(s.pathPool, s.pathPoolRaw) in (s.pathPool == nil) == (s.pathPoolRaw == nil)
	s.Path, err = s.getPath(s.PathType)
	if err != nil {
		// @ unfold s.HeaderMem(data[CmnHdrLen:])
		// @ fold s.NonInitMem()
		return err
	}
	// @ sl.SplitRange_Bytes(data, offset, offset+pathLen, R41)
	err = s.Path.DecodeFromBytes(data[offset : offset+pathLen])
	if err != nil {
		// @ sl.CombineRange_Bytes(data, offset, offset+pathLen, R41)
		// @ unfold s.HeaderMem(data[CmnHdrLen:])
		// @ s.PathPoolMemExchange(s.PathType, s.Path)
		// @ fold s.NonInitMem()
		return err
	}
	// @ ghost if typeOf(s.Path) == type[*onehop.Path] {
	// @ 	s.Path.(*onehop.Path).InferSizeUb(data[offset : offset+pathLen])
	// @ 	assert s.Path.LenSpec(data[offset : offset+pathLen]) <= len(data[offset : offset+pathLen])
	// @ 	assert CmnHdrLen + s.AddrHdrLenSpecInternal() + s.Path.LenSpec(data[offset : offset+pathLen]) <= len(data)
	// @ }
	s.Contents = data[:hdrBytes]
	s.Payload = data[hdrBytes:]
	// @ fold acc(s.Mem(data), R54)
	// @ ghost if(typeOf(s.GetPath(data)) == (*scion.Raw)) {
	// @ 	unfold acc(sl.Bytes(data, 0, len(data)), R56)
	// @ 	unfold acc(sl.Bytes(data[offset : offset+pathLen], 0, len(data[offset : offset+pathLen])), R56)
	// @ 	unfold acc(s.Path.(*scion.Raw).Mem(data[offset : offset+pathLen]), R55)
	// @ 	assert reveal s.EqAbsHeader(data)
	// @ 	assert reveal s.ValidScionInitSpec(data)
	// @ 	fold acc(s.Path.Mem(data[offset : offset+pathLen]), R55)
	// @ 	fold acc(sl.Bytes(data, 0, len(data)), R56)
	// @ 	fold acc(sl.Bytes(data[offset : offset+pathLen], 0, len(data[offset : offset+pathLen])), R56)
	// @ }
	// @ sl.CombineRange_Bytes(data, offset, offset+pathLen, R41)
	// @ assert typeOf(s.GetPath(data)) == *scion.Raw ==> s.EqAbsHeader(data) && s.ValidScionInitSpec(data)
	// @ assert reveal s.EqPathType(data)
	// @ fold acc(s.Mem(data), 1-R54)
	return nil
}

// RecyclePaths enables recycling of paths used for DecodeFromBytes. This is
// only useful if the layer itself is reused.
// When this is enabled, the Path instance may be overwritten in
// DecodeFromBytes. No references to Path should be kept in use between
// invocations of DecodeFromBytes.
// @ preserves acc(&s.pathPool) && acc(&s.pathPoolRaw)
// @ preserves PathPoolMem(s.pathPool, s.pathPoolRaw)
// @ ensures   s.pathPoolInitialized()
// @ decreases
func (s *SCION) RecyclePaths() {
	// @ unfold PathPoolMem(s.pathPool, s.pathPoolRaw)
	if s.pathPool == nil {
		s.pathPool = []path.Path{
			empty.PathType:  empty.Path{},
			onehop.PathType: ( /*@ FoldOneHopMem( @*/ &onehop.Path{} /*@ ) @*/),
			scion.PathType:  ( /*@ FoldRawMem( @*/ &scion.Raw{} /*@ ) @*/),
			epic.PathType:   ( /*@ FoldEpicMem( @*/ &epic.Path{} /*@ ) @*/),
		}
		s.pathPoolRaw = path.NewRawPath()
		// @ assert acc(&s.pathPool[empty.PathType]) && acc(&s.pathPool[onehop.PathType])
		// @ assert acc(&s.pathPool[scion.PathType]) && acc(&s.pathPool[epic.PathType])
		// @ assert s.pathPool[onehop.PathType].NonInitMem() && s.pathPool[scion.PathType].NonInitMem() && s.pathPool[epic.PathType].NonInitMem()
		// @ fold s.pathPool[empty.PathType].NonInitMem()
	}
	// @ fold PathPoolMem(s.pathPool, s.pathPoolRaw)
}

// getPath returns a new or recycled path for pathType
// @ requires  acc(&s.pathPool, R20) && acc(&s.pathPoolRaw, R20)
// @ requires  PathPoolMem(s.pathPool, s.pathPoolRaw)
// @ requires  0 <= pathType && pathType < path.MaxPathType
// @ ensures   acc(&s.pathPool, R20) && acc(&s.pathPoolRaw, R20)
// @ ensures   err == nil ==> res != nil
// @ ensures   err == nil ==> res.NonInitMem()
// @ ensures   (err == nil && !s.pathPoolInitialized()) ==> PathPoolMem(s.pathPool, s.pathPoolRaw)
// @ ensures   (err == nil && s.pathPoolInitialized())  ==> (
// @ 	PathPoolMemExceptOne(s.pathPool, s.pathPoolRaw, pathType) &&
// @    res === s.getPathPure(pathType))
// @ ensures   err != nil ==> (PathPoolMem(s.pathPool, s.pathPoolRaw) && err.ErrorMem())
// @ decreases
func (s *SCION) getPath(pathType path.Type) (res path.Path, err error) {
	// @ unfold PathPoolMem(s.pathPool, s.pathPoolRaw)
	if s.pathPool == nil {
		// @ ghost defer fold PathPoolMem(s.pathPool, s.pathPoolRaw)
		// @ EstablishPathPkgMem()
		return path.NewPath(pathType)
	}
	if int(pathType) < len(s.pathPool) {
		tmp := s.pathPool[pathType]
		// @ ghost if 0 < pathType {
		// @ 	fold   PathPoolMemExceptOne(s.pathPool, s.pathPoolRaw, pathType)
		// @ 	assert tmp.NonInitMem()
		// @ } else {
		// @ 	fold PathPoolMemExceptOne(s.pathPool, s.pathPoolRaw, pathType)
		// @ 	fold tmp.NonInitMem()
		// @ }
		return tmp, nil
	}
	tmp := s.pathPoolRaw
	// @ fold   PathPoolMemExceptOne(s.pathPool, s.pathPoolRaw, pathType)
	// @ assert tmp.NonInitMem()
	return tmp, nil
}

// @ requires  pb != nil
// @ requires  sl.Bytes(data, 0, len(data))
// @ preserves pb.Mem()
// @ ensures   res != nil ==> res.ErrorMem()
// @ decreases
func decodeSCION(data []byte, pb gopacket.PacketBuilder) (res error) {
	scn := &SCION{}
	// @ fold PathPoolMem(scn.pathPool, scn.pathPoolRaw)
	// @ fold scn.NonInitMem()
	err := scn.DecodeFromBytes(data, pb)
	if err != nil {
		return err
	}
	pb.AddLayer(scn)
	pb.SetNetworkLayer(scn)
	nextTmp := scionNextLayerType( /*@ unfolding scn.Mem(data) in @*/ scn.NextHdr)
	// @ fold nextTmp.Mem()
	return pb.NextDecoder(nextTmp)
}

// scionNextLayerType returns the layer type for the given protocol identifier
// in a SCION base header.
// @ decreases
func scionNextLayerType(t L4ProtocolType) gopacket.LayerType {
	switch t {
	case HopByHopClass:
		return LayerTypeHopByHopExtn
	case End2EndClass:
		return LayerTypeEndToEndExtn
	default:
		return scionNextLayerTypeL4(t)
	}
}

// scionNextLayerTypeAfterHBH returns the layer type for the given protocol
// identifier in a SCION hop-by-hop extension, excluding (repeated) hop-by-hop
// extensions.
// @ decreases
func scionNextLayerTypeAfterHBH(t L4ProtocolType) gopacket.LayerType {
	switch t {
	case HopByHopClass:
		return gopacket.LayerTypeDecodeFailure
	case End2EndClass:
		return LayerTypeEndToEndExtn
	default:
		return scionNextLayerTypeL4(t)
	}
}

// scionNextLayerTypeAfterE2E returns the layer type for the given protocol
// identifier, in a SCION end-to-end extension, excluding (repeated or
// misordered) hop-by-hop extensions or (repeated) end-to-end extensions.
// @ decreases
func scionNextLayerTypeAfterE2E(t L4ProtocolType) gopacket.LayerType {
	switch t {
	case HopByHopClass:
		return gopacket.LayerTypeDecodeFailure
	case End2EndClass:
		return gopacket.LayerTypeDecodeFailure
	default:
		return scionNextLayerTypeL4(t)
	}
}

// scionNextLayerTypeL4 returns the layer type for the given layer-4 protocol identifier.
// Does not handle extension header classes.
// @ decreases
func scionNextLayerTypeL4(t L4ProtocolType) gopacket.LayerType {
	switch t {
	case L4UDP:
		return LayerTypeSCIONUDP
	case L4SCMP:
		return LayerTypeSCMP
	case L4BFD:
		return layerTypeBFD
	default:
		return gopacket.LayerTypePayload
	}
}

// DstAddr parses the destination address into a addr.Host.
func (s *SCION) DstAddr() (addr.Host, error) {
	return ParseAddr(s.DstAddrType, s.RawDstAddr)
}

// SrcAddr parses the source address into a addr.Host.
func (s *SCION) SrcAddr() (addr.Host, error) {
	return ParseAddr(s.SrcAddrType, s.RawSrcAddr)
}

// SetDstAddr sets the destination address and updates the DstAddrType field accordingly.
func (s *SCION) SetDstAddr(dst addr.Host) error {
	var err error
	s.DstAddrType, s.RawDstAddr, err = PackAddr(dst)
	return err
}

// SetSrcAddr sets the source address and updates the DstAddrType field accordingly.
func (s *SCION) SetSrcAddr(src addr.Host) error {
	var err error
	s.SrcAddrType, s.RawSrcAddr, err = PackAddr(src)
	return err
}

func ParseAddr(addrType AddrType, raw []byte) (addr.Host, error) {
	switch addrType {
	case T4Ip:
		var raw4 [4]byte
		copy(raw4[:], raw)
		return addr.HostIP(netip.AddrFrom4(raw4)), nil
	case T4Svc:
		svc := addr.SVC(binary.BigEndian.Uint16(raw[:2]))
		return addr.HostSVC(svc), nil
	case T16Ip:
		var raw16 [16]byte
		copy(raw16[:], raw)
		return addr.HostIP(netip.AddrFrom16(raw16)), nil
	}
	return addr.Host{}, serrors.New("unsupported address type/length combination",
		"type", addrType, "len", addrType.Length())
}

<<<<<<< HEAD
func PackAddr(host addr.Host) (AddrType, []byte, error) {
	switch host.Type() {
	case addr.HostTypeIP:
		// The IP is potentially IPv4-in-IPv6. We need to unmap it to ensure
		// we only have true IPv4 or IPv6 addresses.
		ip := host.IP().Unmap()
		if !ip.IsValid() {
			break
=======
// @ requires  wildcard ==> acc(hostAddr.Mem(), _)
// @ requires  !wildcard ==> acc(hostAddr.Mem(), R19)
// @ ensures   !wildcard ==> acc(hostAddr.Mem(), R20)
// @ ensures   hostAddr === old(hostAddr)
// @ ensures   isIP(hostAddr) ==> err == nil
// @ ensures   isHostSVC(hostAddr) ==> err == nil
// @ ensures   err == nil ==> isIP(hostAddr) || isHostSVC(hostAddr)
// @ ensures   err != nil ==> err.ErrorMem()
// @ ensures   err == nil && wildcard && isIP(hostAddr) ==> acc(sl.Bytes(b, 0, len(b)), _)
// @ ensures   err == nil && wildcard && isHostSVC(hostAddr) ==> sl.Bytes(b, 0, len(b))
// @ ensures   err == nil && !wildcard && isHostSVC(hostAddr) ==> sl.Bytes(b, 0, len(b))
// @ ensures   err == nil && !wildcard && isHostSVC(hostAddr) ==> acc(hostAddr.Mem(), R20)
// @ ensures   err == nil && !wildcard && isIP(hostAddr) ==> acc(sl.Bytes(b, 0, len(b)), R20)
// @ ensures   err == nil && !wildcard && isIP(hostAddr) ==> (acc(sl.Bytes(b, 0, len(b)), R20) --* acc(hostAddr.Mem(), R20))
// @ ensures   err == nil && !wildcard && isIP(hostAddr) ==> (unfolding acc(hostAddr.Mem(), R20) in (isIPv4(hostAddr) ==> forall i int :: { &b[i] } 0 <= i && i < len(b) ==> &b[i] == &hostAddr.(*net.IPAddr).IP[i]))
// @ ensures   err == nil && !wildcard && isIP(hostAddr) ==> (unfolding acc(hostAddr.Mem(), R20) in (isIPv6(hostAddr) && isConvertibleToIPv4(hostAddr) ==> forall i int :: { &b[i] } 0 <= i && i < len(b) ==> &b[i] == &hostAddr.(*net.IPAddr).IP[12+i]))
// @ ensures   err == nil && !wildcard && isIP(hostAddr) ==> (unfolding acc(hostAddr.Mem(), R20) in (!isIPv4(hostAddr) && !isIPv6(hostAddr) ==> forall i int :: { &b[i] } 0 <= i && i < len(b) ==> &b[i] == &hostAddr.(*net.IPAddr).IP[i]))
// @ ensures   err == nil && !wildcard && isIP(hostAddr) ==> (unfolding acc(hostAddr.Mem(), R20) in (isIPv6(hostAddr) && !isConvertibleToIPv4(hostAddr) ==> forall i int :: { &b[i] } 0 <= i && i < len(b) ==> &b[i] == &hostAddr.(*net.IPAddr).IP[i]))
// @ ensures   err == nil && !wildcard && isIP(hostAddr) ==> (unfolding acc(hostAddr.Mem(), R20) in (isIPv4(hostAddr) ==> len(b) == len(hostAddr.(*net.IPAddr).IP)))
// @ ensures   err == nil && !wildcard && isIP(hostAddr) ==> (unfolding acc(hostAddr.Mem(), R20) in (isIPv6(hostAddr) && isConvertibleToIPv4(hostAddr) ==> len(hostAddr.(*net.IPAddr).IP) == len(b) + 12))
// @ ensures   err == nil && !wildcard && isIP(hostAddr) ==> (unfolding acc(hostAddr.Mem(), R20) in (!isIPv4(hostAddr) && !isIPv6(hostAddr) ==> len(hostAddr.(*net.IPAddr).IP) == len(b)))
// @ ensures   err == nil && !wildcard && isIP(hostAddr) ==> (unfolding acc(hostAddr.Mem(), R20) in (isIPv6(hostAddr) && !isConvertibleToIPv4(hostAddr) ==> len(hostAddr.(*net.IPAddr).IP) == len(b)))
// @ ensures   (err == nil) == (typeOf(hostAddr) == type[*net.IPAddr] || typeOf(hostAddr) == type[addr.HostSVC])
// @ decreases
func packAddr(hostAddr net.Addr /*@ , ghost wildcard bool @*/) (addrtyp AddrType, b []byte, err error) {
	switch a := hostAddr.(type) {
	case *net.IPAddr:
		// @ ghost if wildcard {
		// @     unfold acc(hostAddr.Mem(), _)
		// @ } else {
		// @ 	 unfold acc(hostAddr.Mem(), R20)
		// @ }
		if ip := a.IP.To4( /*@ wildcard @*/ ); ip != nil {
			// @ ghost if !wildcard && isIPv6(a) {
			// @ 	assert isConvertibleToIPv4(hostAddr) ==>
			// @ 		forall i int :: { &b[i] } 0 <= i && i < len(b) ==> &b[i] == &a.IP[12+i]
			// @ }
			// @ assert !wildcard && isIP(hostAddr) ==>
			// @ 	(unfolding acc(hostAddr.Mem(), R20) in (isIPv6(hostAddr) && isConvertibleToIPv4(hostAddr) ==> forall i int :: { &b[i] } 0 <= i && i < len(b) ==> &b[i] == &hostAddr.(*net.IPAddr).IP[12+i]))
			// @ ghost if wildcard {
			// @ 	fold acc(sl.Bytes(ip, 0, len(ip)), _)
			// @ } else {
			// @ 	fold acc(sl.Bytes(ip, 0, len(ip)), R20)
			// @ 	package acc(sl.Bytes(ip, 0, len(ip)), R20) --* acc(hostAddr.Mem(), R20) {
			// @ 		unfold acc(sl.Bytes(ip, 0, len(ip)), R20)
			// @ 		fold acc(hostAddr.Mem(), R20)
			// @ 	}
			// @ }
			return T4Ip, ip, nil
>>>>>>> a6638e16
		}
		if ip.Is6() {
			return T16Ip, ip.AsSlice(), nil
		}
		return T4Ip, ip.AsSlice(), nil
	case addr.HostTypeSVC:
		raw := make([]byte, 4)
		binary.BigEndian.PutUint16(raw, uint16(host.SVC()))
		return T4Svc, raw, nil
	}
	return 0, nil, serrors.New("unsupported address", "addr", host)
}

// AddrHdrLen returns the length of the address header (destination and source ISD-AS-Host triples)
// in bytes.
//
//	(VerifiedSCION):
//	AddrHdrLen is meant to be called both inside and outside slayers.
//	To enforce abstraction, we introduce a second field `insideSlayers`
//	in order to chose between the appropriate contract for this method.
//	This hack will not be needed when we introduce support for
//	multiple contracts per method.
//
// @ preserves insideSlayers  ==> acc(&s.DstAddrType, R50) && acc(&s.SrcAddrType, R50)
// @ preserves insideSlayers  ==> (s.DstAddrType.Has3Bits() && s.SrcAddrType.Has3Bits())
// @ preserves !insideSlayers ==> acc(s.Mem(ubuf), R50)
// @ ensures   insideSlayers  ==> res == s.AddrHdrLenSpecInternal()
// @ ensures   !insideSlayers ==> res == s.AddrHdrLenSpec(ubuf)
// @ ensures   0 <= res
// @ decreases
func (s *SCION) AddrHdrLen( /*@ ghost ubuf []byte, ghost insideSlayers bool @*/ ) (res int) {
	// @ ghost if !insideSlayers {
	// @ 	unfold acc(s.Mem(ubuf), R51)
	// @ 	defer fold acc(s.Mem(ubuf), R51)
	// @ 	unfold acc(s.HeaderMem(ubuf[CmnHdrLen:]), R51)
	// @ 	defer fold acc(s.HeaderMem(ubuf[CmnHdrLen:]), R51)
	// @ 	assert s.AddrHdrLenSpec(ubuf) == (
	// @ 		unfolding acc(s.Mem(ubuf), R52) in
	// @ 		unfolding acc(s.HeaderMem(ubuf[CmnHdrLen:]), R52) in
	// @ 		2*addr.IABytes + s.DstAddrType.Length() + s.SrcAddrType.Length())
	// @ 	assert s.AddrHdrLenSpec(ubuf) ==
	// @ 		2*addr.IABytes + s.DstAddrType.Length() + s.SrcAddrType.Length()
	// @ }
	return 2*addr.IABytes + s.DstAddrType.Length() + s.SrcAddrType.Length()
}

// SerializeAddrHdr serializes destination and source ISD-AS-Host address triples into the provided
// buffer. The caller must ensure that the correct address types and lengths are set in the SCION
// layer, otherwise the results of this method are undefined.
// @ preserves acc(s.HeaderMem(ubuf), R10)
// @ preserves sl.Bytes(buf, 0, len(buf))
// @ preserves acc(sl.Bytes(ubuf, 0, len(ubuf)), R10)
// @ ensures   err != nil ==> err.ErrorMem()
// @ decreases
func (s *SCION) SerializeAddrHdr(buf []byte /*@ , ghost ubuf []byte @*/) (err error) {
	// @ unfold acc(s.HeaderMem(ubuf), R10)
	// @ defer fold acc(s.HeaderMem(ubuf), R10)
	if len(buf) < s.AddrHdrLen( /*@ nil, true @*/ ) {
		return serrors.New("provided buffer is too small", "expected", s.AddrHdrLen( /*@ nil, true @*/ ),
			"actual", len(buf))
	}
	dstAddrBytes := s.DstAddrType.Length()
	srcAddrBytes := s.SrcAddrType.Length()
	offset := 0
	// @ sl.SplitRange_Bytes(buf, offset, len(buf), writePerm)
	// @ unfold sl.Bytes(buf[offset:], 0, len(buf[offset:]))
	binary.BigEndian.PutUint64(buf[offset:], uint64(s.DstIA))
	// @ fold sl.Bytes(buf[offset:], 0, len(buf[offset:]))
	// @ sl.CombineRange_Bytes(buf, offset, len(buf), writePerm)
	offset += addr.IABytes
	// @ sl.SplitRange_Bytes(buf, offset, len(buf), writePerm)
	// @ unfold sl.Bytes(buf[offset:], 0, len(buf[offset:]))
	binary.BigEndian.PutUint64(buf[offset:], uint64(s.SrcIA))
	// @ fold sl.Bytes(buf[offset:], 0, len(buf[offset:]))
	// @ sl.CombineRange_Bytes(buf, offset, len(buf), writePerm)
	offset += addr.IABytes
	// @ sl.SplitRange_Bytes(buf, offset, offset+dstAddrBytes, writePerm)
	// @ sl.SplitRange_Bytes(ubuf, offset, offset+dstAddrBytes, R10)

	// @ unfold sl.Bytes(buf[offset:offset+dstAddrBytes], 0, len(buf[offset:offset+dstAddrBytes]))
	// @ unfold acc(sl.Bytes(ubuf[offset:offset+dstAddrBytes], 0, len(ubuf[offset:offset+dstAddrBytes])), R10)
	copy(buf[offset:offset+dstAddrBytes], s.RawDstAddr /*@ , R10 @*/)
	// @ fold sl.Bytes(buf[offset:offset+dstAddrBytes], 0, len(buf[offset:offset+dstAddrBytes]))
	// @ fold acc(sl.Bytes(ubuf[offset:offset+dstAddrBytes], 0, len(ubuf[offset:offset+dstAddrBytes])), R10)
	// @ sl.CombineRange_Bytes(buf, offset, offset+dstAddrBytes, writePerm)
	// @ sl.CombineRange_Bytes(ubuf, offset, offset+dstAddrBytes, R10)

	offset += dstAddrBytes
	// @ sl.SplitRange_Bytes(buf, offset, offset+srcAddrBytes, writePerm)
	// @ sl.SplitRange_Bytes(ubuf, offset, offset+srcAddrBytes, R10)

	// @ unfold sl.Bytes(buf[offset:offset+srcAddrBytes], 0, len(buf[offset:offset+srcAddrBytes]))
	// @ unfold acc(sl.Bytes(ubuf[offset:offset+srcAddrBytes], 0, len(ubuf[offset:offset+srcAddrBytes])), R10)

	copy(buf[offset:offset+srcAddrBytes], s.RawSrcAddr /*@ , R10 @*/)

	// @ fold sl.Bytes(buf[offset:offset+srcAddrBytes], 0, len(buf[offset:offset+srcAddrBytes]))
	// @ fold acc(sl.Bytes(ubuf[offset:offset+srcAddrBytes], 0, len(ubuf[offset:offset+srcAddrBytes])), R10)
	// @ sl.CombineRange_Bytes(buf, offset, offset+srcAddrBytes, writePerm)
	// @ sl.CombineRange_Bytes(ubuf, offset, offset+srcAddrBytes, R10)

	return nil
}

// DecodeAddrHdr decodes the destination and source ISD-AS-Host address triples from the provided
// buffer. The caller must ensure that the correct address types and lengths are set in the SCION
// layer, otherwise the results of this method are undefined.
// @ requires  acc(&s.SrcIA) && acc(&s.DstIA)
// @ requires  acc(&s.SrcAddrType, HalfPerm) && s.SrcAddrType.Has3Bits()
// @ requires  acc(&s.DstAddrType, HalfPerm) && s.DstAddrType.Has3Bits()
// @ requires  acc(&s.RawSrcAddr) && acc(&s.RawDstAddr)
// @ preserves acc(sl.Bytes(data, 0, len(data)), R41)
// @ ensures   res == nil ==> s.HeaderMem(data)
// @ ensures   res != nil ==> res.ErrorMem()
// @ ensures   res != nil ==> (
// @	acc(&s.SrcIA) && acc(&s.DstIA) &&
// @ 	acc(&s.SrcAddrType, HalfPerm) && acc(&s.DstAddrType, HalfPerm) &&
// @ 	acc(&s.RawSrcAddr) && acc(&s.RawDstAddr))
// @ decreases
func (s *SCION) DecodeAddrHdr(data []byte) (res error) {
	// @ ghost l := s.AddrHdrLenSpecInternal()
	if len(data) < s.AddrHdrLen( /*@ nil, true @*/ ) {
		return serrors.New("provided buffer is too small", "expected", s.AddrHdrLen( /*@ nil, true @*/ ),
			"actual", len(data))
	}
	offset := 0
	// @ unfold acc(sl.Bytes(data, 0, len(data)), R41)
	// @ assert forall i int :: { &data[offset:][i] }{ &data[i] } 0 <= i && i < l ==> &data[offset:][i] == &data[i]
	s.DstIA = addr.IA(binary.BigEndian.Uint64(data[offset:]))
	offset += addr.IABytes
	// @ assert forall i int :: { &data[offset:][i] } 0 <= i && i < l ==> &data[offset:][i] == &data[offset+i]
	s.SrcIA = addr.IA(binary.BigEndian.Uint64(data[offset:]))
	// @ fold acc(sl.Bytes(data, 0, len(data)), R41)
	offset += addr.IABytes
	dstAddrBytes := s.DstAddrType.Length()
	srcAddrBytes := s.SrcAddrType.Length()
	s.RawDstAddr = data[offset : offset+dstAddrBytes]
	offset += dstAddrBytes
	s.RawSrcAddr = data[offset : offset+srcAddrBytes]
	// @ fold s.HeaderMem(data)

	return nil
}

// computeChecksum computes the checksum with the SCION pseudo header.
// @ requires  acc(&s.RawSrcAddr, R20) && acc(&s.RawDstAddr, R20)
// @ requires  len(s.RawSrcAddr) % 2 == 0 && len(s.RawDstAddr) % 2 == 0
// @ requires  acc(&s.SrcIA, R20) && acc(&s.DstIA, R20)
// @ requires  acc(sl.Bytes(s.RawSrcAddr, 0, len(s.RawSrcAddr)), R20)
// @ requires  acc(sl.Bytes(s.RawDstAddr, 0, len(s.RawDstAddr)), R20)
// @ preserves acc(sl.Bytes(upperLayer, 0, len(upperLayer)), R20)
// @ ensures   acc(&s.RawSrcAddr, R20) && acc(&s.RawDstAddr, R20)
// @ ensures   acc(&s.SrcIA, R20) && acc(&s.DstIA, R20)
// @ ensures   acc(sl.Bytes(s.RawSrcAddr, 0, len(s.RawSrcAddr)), R20)
// @ ensures   acc(sl.Bytes(s.RawDstAddr, 0, len(s.RawDstAddr)), R20)
// @ ensures   s == nil ==> err != nil
// @ ensures   len(s.RawDstAddr) == 0 ==> err != nil
// @ ensures   len(s.RawSrcAddr) == 0 ==> err != nil
// @ ensures   err != nil ==> err.ErrorMem()
// @ ensures   len(s.RawDstAddr) > 0 && len(s.RawSrcAddr) > 0 ==> err == nil
// @ decreases
func (s *SCION) computeChecksum(upperLayer []byte, protocol uint8) (res uint16, err error) {
	if s == nil {
		return 0, serrors.New("SCION header missing")
	}
	csum, err := s.pseudoHeaderChecksum(len(upperLayer), protocol)
	if err != nil {
		return 0, err
	}
	csum = s.upperLayerChecksum(upperLayer, csum)
	folded := s.foldChecksum(csum)
	return folded, nil
}

// @ requires acc(&s.RawSrcAddr, R20) && acc(&s.RawDstAddr, R20)
// @ requires len(s.RawSrcAddr) % 2 == 0 && len(s.RawDstAddr) % 2 == 0
// @ requires acc(&s.SrcIA, R20) && acc(&s.DstIA, R20)
// @ requires acc(sl.Bytes(s.RawSrcAddr, 0, len(s.RawSrcAddr)), R20)
// @ requires acc(sl.Bytes(s.RawDstAddr, 0, len(s.RawDstAddr)), R20)
// @ ensures  acc(&s.RawSrcAddr, R20) && acc(&s.RawDstAddr, R20)
// @ ensures  acc(&s.SrcIA, R20) && acc(&s.DstIA, R20)
// @ ensures  acc(sl.Bytes(s.RawSrcAddr, 0, len(s.RawSrcAddr)), R20)
// @ ensures  acc(sl.Bytes(s.RawDstAddr, 0, len(s.RawDstAddr)), R20)
// @ ensures  len(s.RawDstAddr) == 0 ==> err != nil
// @ ensures  len(s.RawSrcAddr) == 0 ==> err != nil
// @ ensures  err != nil ==> err.ErrorMem()
// @ ensures  len(s.RawDstAddr) > 0 && len(s.RawSrcAddr) > 0 ==> err == nil
// @ decreases
func (s *SCION) pseudoHeaderChecksum(length int, protocol uint8) (res uint32, err error) {
	if len(s.RawDstAddr) == 0 {
		return 0, serrors.New("destination address missing")
	}
	if len(s.RawSrcAddr) == 0 {
		return 0, serrors.New("source address missing")
	}
	var csum uint32
	var srcIA /*@@@*/, dstIA /*@@@*/ [8]byte
	binary.BigEndian.PutUint64(srcIA[:], uint64(s.SrcIA))
	binary.BigEndian.PutUint64(dstIA[:], uint64(s.DstIA))
	// @ invariant forall j int :: { &srcIA[j] } 0 <= j && j < 8 ==> acc(&srcIA[j])
	// @ invariant forall j int :: { &dstIA[j] } 0 <= j && j < 8 ==> acc(&dstIA[j])
	// @ invariant i % 2 == 0
	// @ invariant 0 <= i && i <= 8
	// @ decreases 8 - i
	for i := 0; i < 8; i += 2 {
		csum += uint32(srcIA[i]) << 8
		csum += uint32(srcIA[i+1])
		csum += uint32(dstIA[i]) << 8
		csum += uint32(dstIA[i+1])
	}
	// Address length is guaranteed to be a multiple of 2 by the protocol.
	// @ ghost var rawSrcAddrLen int = len(s.RawSrcAddr)
	// @ invariant acc(&s.RawSrcAddr, R20) && acc(sl.Bytes(s.RawSrcAddr, 0, len(s.RawSrcAddr)), R20)
	// @ invariant len(s.RawSrcAddr) == rawSrcAddrLen
	// @ invariant len(s.RawSrcAddr) % 2 == 0
	// @ invariant i % 2 == 0
	// @ invariant 0 <= i && i <= len(s.RawSrcAddr)
	// @ decreases len(s.RawSrcAddr) - i
	for i := 0; i < len(s.RawSrcAddr); i += 2 {
		// @ preserves err == nil
		// @ requires acc(&s.RawSrcAddr, R20) && acc(sl.Bytes(s.RawSrcAddr, 0, len(s.RawSrcAddr)), R20)
		// @ requires 0 <= i && i < len(s.RawSrcAddr) && i % 2 == 0 && len(s.RawSrcAddr) % 2 == 0
		// @ ensures acc(&s.RawSrcAddr, R20) && acc(sl.Bytes(s.RawSrcAddr, 0, len(s.RawSrcAddr)), R20)
		// @ ensures s.RawSrcAddr === before(s.RawSrcAddr)
		// @ decreases
		// @ outline(
		// @ unfold acc(sl.Bytes(s.RawSrcAddr, 0, len(s.RawSrcAddr)), R20)
		csum += uint32(s.RawSrcAddr[i]) << 8
		csum += uint32(s.RawSrcAddr[i+1])
		// @ fold acc(sl.Bytes(s.RawSrcAddr, 0, len(s.RawSrcAddr)), R20)
		// @ )
	}
	// @ ghost var rawDstAddrLen int = len(s.RawDstAddr)
	// @ invariant acc(&s.RawDstAddr, R20) && acc(sl.Bytes(s.RawDstAddr, 0, len(s.RawDstAddr)), R20)
	// @ invariant len(s.RawDstAddr) == rawDstAddrLen
	// @ invariant len(s.RawDstAddr) % 2 == 0
	// @ invariant i % 2 == 0
	// @ invariant 0 <= i && i <= len(s.RawDstAddr)
	// @ decreases len(s.RawDstAddr) - i
	for i := 0; i < len(s.RawDstAddr); i += 2 {
		// @ preserves err == nil
		// @ requires acc(&s.RawDstAddr, R20) && acc(sl.Bytes(s.RawDstAddr, 0, len(s.RawDstAddr)), R20)
		// @ requires 0 <= i && i < len(s.RawDstAddr) && i % 2 == 0 && len(s.RawDstAddr) % 2 == 0
		// @ ensures acc(&s.RawDstAddr, R20) && acc(sl.Bytes(s.RawDstAddr, 0, len(s.RawDstAddr)), R20)
		// @ ensures s.RawDstAddr === before(s.RawDstAddr)
		// @ decreases
		// @ outline(
		// @ unfold acc(sl.Bytes(s.RawDstAddr, 0, len(s.RawDstAddr)), R20)
		csum += uint32(s.RawDstAddr[i]) << 8
		csum += uint32(s.RawDstAddr[i+1])
		// @ fold acc(sl.Bytes(s.RawDstAddr, 0, len(s.RawDstAddr)), R20)
		// @ )
	}
	l := uint32(length)
	csum += (l >> 16) + (l & 0xffff)
	csum += uint32(protocol)
	return csum, nil
}

// @ preserves acc(sl.Bytes(upperLayer, 0, len(upperLayer)), R20)
// @ decreases
func (s *SCION) upperLayerChecksum(upperLayer []byte, csum uint32) uint32 {
	// Compute safe boundary to ensure we do not access out of bounds.
	// Odd lengths are handled at the end.
	safeBoundary := len(upperLayer) - 1
	// @ unfold acc(sl.Bytes(upperLayer, 0, len(upperLayer)), R20)
	// @ invariant 0 <= i && i < safeBoundary + 2
	// @ invariant i % 2 == 0
	// @ invariant forall i int :: { &upperLayer[i] } 0 <= i && i < len(upperLayer) ==> acc(&upperLayer[i], R20)
	// @ decreases safeBoundary - i
	for i := 0; i < safeBoundary; i += 2 {
		csum += uint32(upperLayer[i]) << 8
		csum += uint32(upperLayer[i+1])
	}
	if len(upperLayer)%2 == 1 {
		csum += uint32(upperLayer[safeBoundary]) << 8
	}
	// @ fold acc(sl.Bytes(upperLayer, 0, len(upperLayer)), R20)
	return csum
}

// (VerifiedSCION) The following function terminates but Gobra can't
// deduce that because of limited support of bitwise operations.
// @ decreases
func (s *SCION) foldChecksum(csum uint32) (res uint16) {
	// @ decreases csum
	for csum > 0xffff {
		// @ b.FoldChecksumLemma(csum)
		csum = (csum >> 16) + (csum & 0xffff)
	}
	return ^uint16(csum)
}<|MERGE_RESOLUTION|>--- conflicted
+++ resolved
@@ -635,7 +635,6 @@
 		"type", addrType, "len", addrType.Length())
 }
 
-<<<<<<< HEAD
 func PackAddr(host addr.Host) (AddrType, []byte, error) {
 	switch host.Type() {
 	case addr.HostTypeIP:
@@ -644,57 +643,6 @@
 		ip := host.IP().Unmap()
 		if !ip.IsValid() {
 			break
-=======
-// @ requires  wildcard ==> acc(hostAddr.Mem(), _)
-// @ requires  !wildcard ==> acc(hostAddr.Mem(), R19)
-// @ ensures   !wildcard ==> acc(hostAddr.Mem(), R20)
-// @ ensures   hostAddr === old(hostAddr)
-// @ ensures   isIP(hostAddr) ==> err == nil
-// @ ensures   isHostSVC(hostAddr) ==> err == nil
-// @ ensures   err == nil ==> isIP(hostAddr) || isHostSVC(hostAddr)
-// @ ensures   err != nil ==> err.ErrorMem()
-// @ ensures   err == nil && wildcard && isIP(hostAddr) ==> acc(sl.Bytes(b, 0, len(b)), _)
-// @ ensures   err == nil && wildcard && isHostSVC(hostAddr) ==> sl.Bytes(b, 0, len(b))
-// @ ensures   err == nil && !wildcard && isHostSVC(hostAddr) ==> sl.Bytes(b, 0, len(b))
-// @ ensures   err == nil && !wildcard && isHostSVC(hostAddr) ==> acc(hostAddr.Mem(), R20)
-// @ ensures   err == nil && !wildcard && isIP(hostAddr) ==> acc(sl.Bytes(b, 0, len(b)), R20)
-// @ ensures   err == nil && !wildcard && isIP(hostAddr) ==> (acc(sl.Bytes(b, 0, len(b)), R20) --* acc(hostAddr.Mem(), R20))
-// @ ensures   err == nil && !wildcard && isIP(hostAddr) ==> (unfolding acc(hostAddr.Mem(), R20) in (isIPv4(hostAddr) ==> forall i int :: { &b[i] } 0 <= i && i < len(b) ==> &b[i] == &hostAddr.(*net.IPAddr).IP[i]))
-// @ ensures   err == nil && !wildcard && isIP(hostAddr) ==> (unfolding acc(hostAddr.Mem(), R20) in (isIPv6(hostAddr) && isConvertibleToIPv4(hostAddr) ==> forall i int :: { &b[i] } 0 <= i && i < len(b) ==> &b[i] == &hostAddr.(*net.IPAddr).IP[12+i]))
-// @ ensures   err == nil && !wildcard && isIP(hostAddr) ==> (unfolding acc(hostAddr.Mem(), R20) in (!isIPv4(hostAddr) && !isIPv6(hostAddr) ==> forall i int :: { &b[i] } 0 <= i && i < len(b) ==> &b[i] == &hostAddr.(*net.IPAddr).IP[i]))
-// @ ensures   err == nil && !wildcard && isIP(hostAddr) ==> (unfolding acc(hostAddr.Mem(), R20) in (isIPv6(hostAddr) && !isConvertibleToIPv4(hostAddr) ==> forall i int :: { &b[i] } 0 <= i && i < len(b) ==> &b[i] == &hostAddr.(*net.IPAddr).IP[i]))
-// @ ensures   err == nil && !wildcard && isIP(hostAddr) ==> (unfolding acc(hostAddr.Mem(), R20) in (isIPv4(hostAddr) ==> len(b) == len(hostAddr.(*net.IPAddr).IP)))
-// @ ensures   err == nil && !wildcard && isIP(hostAddr) ==> (unfolding acc(hostAddr.Mem(), R20) in (isIPv6(hostAddr) && isConvertibleToIPv4(hostAddr) ==> len(hostAddr.(*net.IPAddr).IP) == len(b) + 12))
-// @ ensures   err == nil && !wildcard && isIP(hostAddr) ==> (unfolding acc(hostAddr.Mem(), R20) in (!isIPv4(hostAddr) && !isIPv6(hostAddr) ==> len(hostAddr.(*net.IPAddr).IP) == len(b)))
-// @ ensures   err == nil && !wildcard && isIP(hostAddr) ==> (unfolding acc(hostAddr.Mem(), R20) in (isIPv6(hostAddr) && !isConvertibleToIPv4(hostAddr) ==> len(hostAddr.(*net.IPAddr).IP) == len(b)))
-// @ ensures   (err == nil) == (typeOf(hostAddr) == type[*net.IPAddr] || typeOf(hostAddr) == type[addr.HostSVC])
-// @ decreases
-func packAddr(hostAddr net.Addr /*@ , ghost wildcard bool @*/) (addrtyp AddrType, b []byte, err error) {
-	switch a := hostAddr.(type) {
-	case *net.IPAddr:
-		// @ ghost if wildcard {
-		// @     unfold acc(hostAddr.Mem(), _)
-		// @ } else {
-		// @ 	 unfold acc(hostAddr.Mem(), R20)
-		// @ }
-		if ip := a.IP.To4( /*@ wildcard @*/ ); ip != nil {
-			// @ ghost if !wildcard && isIPv6(a) {
-			// @ 	assert isConvertibleToIPv4(hostAddr) ==>
-			// @ 		forall i int :: { &b[i] } 0 <= i && i < len(b) ==> &b[i] == &a.IP[12+i]
-			// @ }
-			// @ assert !wildcard && isIP(hostAddr) ==>
-			// @ 	(unfolding acc(hostAddr.Mem(), R20) in (isIPv6(hostAddr) && isConvertibleToIPv4(hostAddr) ==> forall i int :: { &b[i] } 0 <= i && i < len(b) ==> &b[i] == &hostAddr.(*net.IPAddr).IP[12+i]))
-			// @ ghost if wildcard {
-			// @ 	fold acc(sl.Bytes(ip, 0, len(ip)), _)
-			// @ } else {
-			// @ 	fold acc(sl.Bytes(ip, 0, len(ip)), R20)
-			// @ 	package acc(sl.Bytes(ip, 0, len(ip)), R20) --* acc(hostAddr.Mem(), R20) {
-			// @ 		unfold acc(sl.Bytes(ip, 0, len(ip)), R20)
-			// @ 		fold acc(hostAddr.Mem(), R20)
-			// @ 	}
-			// @ }
-			return T4Ip, ip, nil
->>>>>>> a6638e16
 		}
 		if ip.Is6() {
 			return T16Ip, ip.AsSlice(), nil
