--- conflicted
+++ resolved
@@ -76,7 +76,15 @@
 )
 
 // Length returns the length of this AddrType value.
-func (tl AddrType) Length() int {
+// (VerifiedSCION) Assumed, as Gobra cannot reason about the result of bitwise operations.
+// @ trusted
+// @ pure
+// @ requires tl.IsValid()
+// @ ensures  tl == T4Ip  ==> res == LineLen
+// @ ensures  tl == T4Svc ==> res == LineLen
+// @ ensures  tl == T16Ip ==> res == 4*LineLen
+// @ decreases
+func (tl AddrType) Length() (res int) {
 	return LineLen * (1 + (int(tl) & 0x3))
 }
 
@@ -230,8 +238,6 @@
 // to the state defined by the passed-in bytes. Slices in the SCION layer reference the passed-in
 // data, so care should be taken to copy it first should later modification of data be required
 // before the SCION layer is discarded.
-// @ trusted
-// @ requires  false
 // @ requires  s.NonInitMem() && s.InitPathPool()
 // @ requires  sl.AbsSlice_Bytes(data, 0, len(data))
 // @ preserves df != nil && df.Mem()
@@ -260,9 +266,9 @@
 	s.TrafficClass = uint8((firstLine >> 20) & 0xFF)
 	s.FlowID = firstLine & 0xFFFFF
 	// @ preserves acc(&s.NextHdr) && acc(&s.HdrLen) && acc(&s.PayloadLen) && acc(&s.PathType)
-	// @ preserves acc(&s.DstAddrType) && acc(&s.DstAddrLen) && acc(&s.SrcAddrType) && acc(&s.SrcAddrLen)
+	// @ preserves acc(&s.DstAddrType) && acc(&s.SrcAddrType)
 	// @ preserves CmnHdrLen <= len(data) && acc(sl.AbsSlice_Bytes(data, 0, len(data)), def.ReadL15)
-	// @ ensures s.DstAddrLen.isValid() && s.SrcAddrLen.isValid()
+	// @ ensures s.DstAddrType.IsValid() && s.SrcAddrType.IsValid()
 	// @ decreases
 	// @ outline(
 	// @ unfold acc(sl.AbsSlice_Bytes(data, 0, len(data)), def.ReadL15)
@@ -275,6 +281,7 @@
 	s.SrcAddrType = AddrType(data[9] & 0x7)
 	// @ fold acc(sl.AbsSlice_Bytes(data, 0, len(data)), def.ReadL15)
 	// @ )
+	// @ assert false
 	// Decode address header.
 	// @ sl.SplitByIndex_Bytes(data, 0, len(data), CmnHdrLen, def.ReadL5)
 	// @ sl.Reslice_Bytes(data, CmnHdrLen, len(data), def.ReadL5)
@@ -540,10 +547,14 @@
 //	multiple contracts per method.
 //
 // @ pure
-// @ requires insideSlayers  ==> (acc(&s.DstAddrLen, _) && acc(&s.SrcAddrLen, _))
-// @ requires !insideSlayers ==> acc(s.Mem(ubuf), _)
+// @ requires insideSlayers ==> (acc(&s.DstAddrType, def.ReadL20) && acc(&s.SrcAddrType, def.ReadL20))
+// @ requires insideSlayers ==> s.DstAddrType.IsValid() && s.SrcAddrType.IsValid()
+//
+//	 TODO:
+//		requires !insideSlayers ==> acc(s.Mem(ubuf), _)
+//		ensures  !insideSlayers ==> res == s.AddrHdrLenNoAbstractionLeak(ubuf)
+//
 // @ ensures  insideSlayers  ==> res == s.addrHdrLenAbstractionLeak()
-// @ ensures  !insideSlayers ==> res == s.AddrHdrLenNoAbstractionLeak(ubuf)
 // @ decreases
 // @ trusted
 func (s *SCION) AddrHdrLen( /*@ ghost ubuf []byte, ghost insideSlayers bool @*/ ) (res int) {
@@ -578,15 +589,16 @@
 // buffer. The caller must ensure that the correct address types and lengths are set in the SCION
 // layer, otherwise the results of this method are undefined.
 // @ requires  acc(&s.SrcIA) && acc(&s.DstIA)
-// @ requires  acc(&s.SrcAddrLen, def.ReadL1) && s.SrcAddrLen.isValid()
-// @ requires  acc(&s.DstAddrLen, def.ReadL1) && s.DstAddrLen.isValid()
+// @ requires  acc(&s.SrcAddrType, def.ReadL1) && s.SrcAddrType.IsValid()
+// @ requires  acc(&s.DstAddrType, def.ReadL1) && s.DstAddrType.IsValid()
 // @ requires  acc(&s.RawSrcAddr) && acc(&s.RawDstAddr)
 // @ preserves acc(sl.AbsSlice_Bytes(data, 0, len(data)), def.ReadL10)
 // @ ensures   res == nil ==> s.HeaderMem(data)
 // @ ensures   res != nil ==> res.ErrorMem()
 // @ ensures   res != nil ==> (
-// @	acc(&s.SrcIA) && acc(&s.DstIA) && acc(&s.SrcAddrLen, def.ReadL1) &&
-// @	acc(&s.DstAddrLen, def.ReadL1) && acc(&s.RawSrcAddr) && acc(&s.RawDstAddr))
+// @	acc(&s.SrcIA) && acc(&s.DstIA) &&
+// @ 	acc(&s.SrcAddrType, def.ReadL15) && acc(&s.DstAddrType, def.ReadL15) &&
+// @ 	acc(&s.RawSrcAddr) && acc(&s.RawDstAddr))
 // @ decreases
 func (s *SCION) DecodeAddrHdr(data []byte) (res error) {
 	// @ ghost l := s.AddrHdrLen(nil, true)
@@ -596,10 +608,10 @@
 	}
 	offset := 0
 	// @ unfold acc(sl.AbsSlice_Bytes(data, 0, len(data)), def.ReadL10)
-	// @ assert forall i int :: 0 <= i && i < l ==> &data[offset:][i] == &data[i]
+	// @ assert forall i int :: { &data[offset:][i] }{ &data[i] } 0 <= i && i < l ==> &data[offset:][i] == &data[i]
 	s.DstIA = addr.IA(binary.BigEndian.Uint64(data[offset:]))
 	offset += addr.IABytes
-	// @ assert forall i int :: 0 <= i && i < l ==> &data[offset:][i] == &data[offset+i]
+	// @ assert forall i int :: { &data[offset:][i] } 0 <= i && i < l ==> &data[offset:][i] == &data[offset+i]
 	s.SrcIA = addr.IA(binary.BigEndian.Uint64(data[offset:]))
 	// @ fold acc(sl.AbsSlice_Bytes(data, 0, len(data)), def.ReadL10)
 	offset += addr.IABytes
@@ -613,17 +625,7 @@
 	return nil
 }
 
-<<<<<<< HEAD
-=======
-// @ pure
-// @ ensures addrLen.isValid() ==> 0 < res
-// @ decreases
-func addrBytes(addrLen AddrLen) (res int) {
-	return (int(addrLen) + 1) * LineLen
-}
-
 // TODO: use valid length
->>>>>>> 4430982b
 // computeChecksum computes the checksum with the SCION pseudo header.
 // @ requires acc(&s.RawSrcAddr, def.ReadL20) && acc(&s.RawDstAddr, def.ReadL20)
 // @ requires len(s.RawSrcAddr) % 2 == 0 && len(s.RawDstAddr) % 2 == 0
@@ -677,7 +679,7 @@
 		return 0, serrors.New("source address missing")
 	}
 	var csum uint32
-	var srcIA/*@@@*/, dstIA/*@@@*/ [8]byte
+	var srcIA /*@@@*/, dstIA /*@@@*/ [8]byte
 	binary.BigEndian.PutUint64(srcIA[:], uint64(s.SrcIA))
 	binary.BigEndian.PutUint64(dstIA[:], uint64(s.DstIA))
 	// @ invariant forall j int :: { &srcIA[j] } 0 <= j && j < 8 ==> acc(&srcIA[j])
