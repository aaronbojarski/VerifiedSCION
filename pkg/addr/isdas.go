// Copyright 2016 ETH Zurich
// Copyright 2018 ETH Zurich, Anapaya Systems
//
// Licensed under the Apache License, Version 2.0 (the "License");
// you may not use this file except in compliance with the License.
// You may obtain a copy of the License at
//
//   http://www.apache.org/licenses/LICENSE-2.0
//
// Unless required by applicable law or agreed to in writing, software
// distributed under the License is distributed on an "AS IS" BASIS,
// WITHOUT WARRANTIES OR CONDITIONS OF ANY KIND, either express or implied.
// See the License for the specific language governing permissions and
// limitations under the License.

// +gobra

package addr

import (
	"encoding"
	"flag"
	"fmt"
	"strconv"
	"strings"

	"github.com/scionproto/scion/pkg/private/serrors"
)

const (
	IABytes       = 8
	ISDBits       = 16
	ASBits        = 48
	BGPASBits     = 32
	MaxISD    ISD = (1 << ISDBits) - 1
	MaxAS     AS  = (1 << ASBits) - 1
	MaxBGPAS  AS  = (1 << BGPASBits) - 1

	asPartBits = 16
	asPartBase = 16
	asPartMask = (1 << asPartBits) - 1
	asParts    = ASBits / asPartBits
)

// ISD is the ISolation Domain identifier. See formatting and allocations here:
// https://github.com/scionproto/scion/wiki/ISD-and-AS-numbering#isd-numbers
type ISD uint16

// ParseISD parses an ISD from a decimal string. Note that ISD 0 is parsed
// without any errors.
// @ decreases
func ParseISD(s string) (ISD, error) {
	isd, err := strconv.ParseUint(s, 10, ISDBits)
	if err != nil {
		return 0, serrors.Wrap("parsing ISD", err)
	}
	return ISD(isd), nil
}

<<<<<<< HEAD
// @ requires isd >= 0
// @ decreases
=======
// MustParseISD parses s and returns the corresponding addr.ISD object. It panics
// if s is not valid ISD representation.
func MustParseISD(s string) ISD {
	isd, err := ParseISD(s)
	if err != nil {
		panic(err)
	}
	return isd
}

>>>>>>> 2da0c9bb
func (isd ISD) String() string {
	return strconv.FormatUint(uint64(isd), 10)
}

var _ encoding.TextUnmarshaler = (*AS)(nil)

// AS is the Autonomous System identifier. See formatting and allocations here:
// https://github.com/scionproto/scion/wiki/ISD-and-AS-numbering#as-numbers
type AS uint64

// ParseAS parses an AS from a decimal (in the case of the 32bit BGP AS number
// space) or ipv6-style hex (in the case of SCION-only AS numbers) string.
// @ ensures retErr == nil ==> retAs.inRange()
// @ decreases
func ParseAS(_as string) (retAs AS, retErr error) {
	return parseAS(_as, ":")
}

<<<<<<< HEAD
// @ ensures retErr == nil ==> retAs.inRange()
// @ decreases
func parseAS(_as string, sep string) (retAs AS, retErr error) {
	parts := strings.Split(_as, sep)
=======
// MustParseAS parses s and returns the corresponding addr.AS object. It panics
// if s is not valid AS representation.
func MustParseAS(s string) AS {
	as, err := ParseAS(s)
	if err != nil {
		panic(err)
	}
	return as
}

func parseAS(as string, sep string) (AS, error) {
	parts := strings.Split(as, sep)
>>>>>>> 2da0c9bb
	if len(parts) == 1 {
		// Must be a BGP AS, parse as 32-bit decimal number
		return asParseBGP(_as)
	}

	if len(parts) != asParts {
		return 0, serrors.New("wrong number of separators", "sep", sep, "value", _as)
	}
	var parsed AS
	//@ invariant 0 <= i && i <= asParts
	//@ invariant acc(parts)
	//@ decreases asParts - i
	for i := 0; i < asParts; i++ {
		parsed <<= asPartBits
		v, err := strconv.ParseUint(parts[i], asPartBase, asPartBits)
		if err != nil {
<<<<<<< HEAD
			return 0, serrors.WrapStr("parsing AS part", err, "index", i, "value", _as)
=======
			return 0, serrors.Wrap("parsing AS part", err, "index", i, "value", as)
>>>>>>> 2da0c9bb
		}
		parsed |= AS(v)
	}
	// This should not be reachable. However, we leave it here to protect
	// against future refactor mistakes.
	if !parsed.inRange() {
		// (VerifiedSCION) Added cast around MaxAS to be able to call serrors.New
		return 0, serrors.New("AS out of range", "max", uint64(MaxAS), "value", _as)
	}
	return parsed, nil
}

// @ ensures retErr == nil ==> retAs.inRange()
// @ decreases
func asParseBGP(s string) (retAs AS, retErr error) {
	_as, err := strconv.ParseUint(s, 10, BGPASBits)
	if err != nil {
		return 0, serrors.Wrap("parsing BGP AS", err)
	}
	// (VerifiedSCION)
	// The following assertions are needed to prove retAs.inRange().
	// Gobra is not able to infer this automatically from the definition
	// of strconv.Exp, unless we put a postcondition saying that the
	// result is equal to the body.
	// @ assert strconv.Exp(2, BGPASBits) == 2 * strconv.Exp(2, 31)
	// @ assert strconv.Exp(2, BGPASBits) == 4 * strconv.Exp(2, 30)
	// @ strconv.Exp2to10(30)
	// @ strconv.Exp2to10(20)
	// @ strconv.Exp2to10(10)
	// @ assert _as < strconv.Exp(2, BGPASBits)
	return AS(_as), nil
}

// @ requires _as.inRange()
// @ decreases
func (_as AS) String() string {
	return fmtAS(_as, ":")
}

// @ decreases
// @ pure
func (_as AS) inRange() bool {
	return _as <= MaxAS
}

// @ decreases
func (_as AS) MarshalText() ([]byte, error) {
	if !_as.inRange() {
		// (VerifiedSCION) Added cast around MaxAS and as to be able to call serrors.New
		return nil, serrors.New("AS out of range", "max", uint64(MaxAS), "value", uint64(_as))
	}
	return []byte(_as.String()), nil
}

// @ preserves acc(_as)
// @ preserves forall i int :: { &text[i] } 0 <= i && i < len(text) ==> acc(&text[i])
// @ decreases
func (_as *AS) UnmarshalText(text []byte) error {
	parsed, err := ParseAS(string(text))
	if err != nil {
		return err
	}
	*_as = parsed
	return nil
}

var _ fmt.Stringer = IA(0)
var _ encoding.TextUnmarshaler = (*IA)(nil)
var _ flag.Value = (*IA)(nil)

// IA represents the ISD (ISolation Domain) and AS (Autonomous System) Id of a given SCION AS.
// The highest 16 bit form the ISD number and the lower 48 bits form the AS number.
type IA uint64

// MustIAFrom creates an IA from the ISD and AS number. It panics if any error
// is encountered. Callers must ensure that the values passed to this function
// are valid.
// @ requires _as.inRange()
// @ decreases
func MustIAFrom(isd ISD, _as AS) IA {
	ia, err := IAFrom(isd, _as)
	if err != nil {
		panic(fmt.Sprintf("parsing ISD-AS: %s", err))
	}
	return ia
}

// IAFrom creates an IA from the ISD and AS number.
// @ requires _as.inRange()
// @ ensures err == nil
// @ decreases
func IAFrom(isd ISD, _as AS) (ia IA, err error) {
	if !_as.inRange() {
		return 0, serrors.New("AS out of range", "max", MaxAS, "value", _as)
	}
	return IA(isd)<<ASBits | IA(_as&MaxAS), nil
}

// ParseIA parses an IA from a string of the format 'isd-as'.
// @ decreases
func ParseIA(ia string) (IA, error) {
	parts := strings.Split(ia, "-")
	if len(parts) != 2 {
		return 0, serrors.New("invalid ISD-AS", "value", ia)
	}
	isd, err := ParseISD(parts[0])
	if err != nil {
		return 0, err
	}
	_as, err := ParseAS(parts[1])
	if err != nil {
		return 0, err
	}
	return MustIAFrom(isd, _as), nil
}

<<<<<<< HEAD
// @ decreases
=======
// MustParseIA parses s and returns the corresponding addr.IA object. It
// panics if s is not a valid ISD-AS representation.
func MustParseIA(s string) IA {
	ia, err := ParseIA(s)
	if err != nil {
		panic(err)
	}
	return ia
}

>>>>>>> 2da0c9bb
func (ia IA) ISD() ISD {
	return ISD(ia >> ASBits)
}

// @ decreases
func (ia IA) AS() AS {
	return AS(ia) & MaxAS
}

// @ decreases
func (ia IA) MarshalText() ([]byte, error) {
	return []byte(ia.String()), nil
}

// @ preserves acc(ia)
// @ preserves forall i int :: { &b[i] } 0 <= i && i < len(b) ==> acc(&b[i])
// @ decreases
func (ia *IA) UnmarshalText(b []byte) error {
	parsed, err := ParseIA(string(b))
	if err != nil {
		return err
	}
	*ia = parsed
	return nil
}

// @ pure
// @ decreases
func (ia IA) IsZero() bool {
	return ia == 0
}

// @ decreases
func (ia IA) Equal(other IA) bool {
	return ia == other
}

// IsWildcard returns whether the ia has a wildcard part (isd or as).
// @ decreases
func (ia IA) IsWildcard() bool {
	return ia.ISD() == 0 || ia.AS() == 0
}

// @ decreases
func (ia IA) String() string {
	// (VerifiedSCION) Added casts around ia.ISD() and ia.AS() to be able to pass them to 'fmt.Sprintf'
	return fmt.Sprintf("%d-%s", ia.ISD(), ia.AS())
}

// Set implements flag.Value interface
// @ preserves acc(ia)
// @ decreases
func (ia *IA) Set(s string) error {
	pIA, err := ParseIA(s)
	if err != nil {
		return err
	}
	*ia = pIA
	return nil
}<|MERGE_RESOLUTION|>--- conflicted
+++ resolved
@@ -57,10 +57,6 @@
 	return ISD(isd), nil
 }
 
-<<<<<<< HEAD
-// @ requires isd >= 0
-// @ decreases
-=======
 // MustParseISD parses s and returns the corresponding addr.ISD object. It panics
 // if s is not valid ISD representation.
 func MustParseISD(s string) ISD {
@@ -71,7 +67,6 @@
 	return isd
 }
 
->>>>>>> 2da0c9bb
 func (isd ISD) String() string {
 	return strconv.FormatUint(uint64(isd), 10)
 }
@@ -90,12 +85,6 @@
 	return parseAS(_as, ":")
 }
 
-<<<<<<< HEAD
-// @ ensures retErr == nil ==> retAs.inRange()
-// @ decreases
-func parseAS(_as string, sep string) (retAs AS, retErr error) {
-	parts := strings.Split(_as, sep)
-=======
 // MustParseAS parses s and returns the corresponding addr.AS object. It panics
 // if s is not valid AS representation.
 func MustParseAS(s string) AS {
@@ -108,7 +97,6 @@
 
 func parseAS(as string, sep string) (AS, error) {
 	parts := strings.Split(as, sep)
->>>>>>> 2da0c9bb
 	if len(parts) == 1 {
 		// Must be a BGP AS, parse as 32-bit decimal number
 		return asParseBGP(_as)
@@ -125,11 +113,7 @@
 		parsed <<= asPartBits
 		v, err := strconv.ParseUint(parts[i], asPartBase, asPartBits)
 		if err != nil {
-<<<<<<< HEAD
-			return 0, serrors.WrapStr("parsing AS part", err, "index", i, "value", _as)
-=======
 			return 0, serrors.Wrap("parsing AS part", err, "index", i, "value", as)
->>>>>>> 2da0c9bb
 		}
 		parsed |= AS(v)
 	}
@@ -246,9 +230,6 @@
 	return MustIAFrom(isd, _as), nil
 }
 
-<<<<<<< HEAD
-// @ decreases
-=======
 // MustParseIA parses s and returns the corresponding addr.IA object. It
 // panics if s is not a valid ISD-AS representation.
 func MustParseIA(s string) IA {
@@ -259,7 +240,7 @@
 	return ia
 }
 
->>>>>>> 2da0c9bb
+// @ decreases
 func (ia IA) ISD() ISD {
 	return ISD(ia >> ASBits)
 }
