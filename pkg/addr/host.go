// Copyright 2016 ETH Zurich
// Copyright 2018 ETH Zurich, Anapaya Systems
// Copyright 2022 ETH Zurich, Anapaya Systems, SCION Association
//
// Licensed under the Apache License, Version 2.0 (the "License");
// you may not use this file except in compliance with the License.
// You may obtain a copy of the License at
//
//   http://www.apache.org/licenses/LICENSE-2.0
//
// Unless required by applicable law or agreed to in writing, software
// distributed under the License is distributed on an "AS IS" BASIS,
// WITHOUT WARRANTIES OR CONDITIONS OF ANY KIND, either express or implied.
// See the License for the specific language governing permissions and
// limitations under the License.

// +gobra

// @ initEnsures ErrBadHostAddrType.ErrorMem()
// @ initEnsures ErrMalformedHostAddrType.ErrorMem()
// @ initEnsures ErrUnsupportedSVCAddress.ErrorMem()
package addr

import (
	"fmt"
<<<<<<< HEAD
	"net"
	"strings"

	"github.com/scionproto/scion/pkg/private/serrors"
	//@ . "github.com/scionproto/scion/verification/utils/definitions"
	//@ sl "github.com/scionproto/scion/verification/utils/slices"
=======
	"net/netip"
>>>>>>> 5cedae9b
)

// HostAddrType discriminates between different types of Host addresses.
type HostAddrType uint8

const (
	HostTypeNone HostAddrType = iota
	HostTypeIP
	HostTypeSVC
)

// @ requires isValidHostAddrType(t)
// @ decreases
func (t HostAddrType) String() string {
	switch t {
	case HostTypeNone:
		return "None"
	case HostTypeIP:
		return "IP"
	case HostTypeSVC:
		return "SVC"
	}
	return fmt.Sprintf("UNKNOWN (%d)", t)
}

<<<<<<< HEAD
const (
	HostLenNone = 0
	HostLenIPv4 = net.IPv4len
	HostLenIPv6 = net.IPv6len
	HostLenSVC  = 2
)

var (
	// ErrBadHostAddrType indicates an invalid host address type.
	ErrBadHostAddrType = serrors.New("unsupported host address type")
	// ErrMalformedHostAddrType indicates a malformed host address type.
	ErrMalformedHostAddrType = serrors.New("malformed host address type")
	// ErrUnsupportedSVCAddress indicates an unsupported SVC address.
	ErrUnsupportedSVCAddress = serrors.New("unsupported SVC address")
)

const (
	SvcDS       HostSVC = 0x0001
	SvcCS       HostSVC = 0x0002
	SvcWildcard HostSVC = 0x0010
	SvcNone     HostSVC = 0xffff

	SVCMcast HostSVC = 0x8000
)

type HostAddr interface {
	//@ pred Mem()

	//@ preserves acc(Mem(), R13)
	//@ decreases
	Size() int

	//@ preserves acc(Mem(), R13)
	//@ decreases
	Type() HostAddrType

	//@ requires acc(Mem(), R13)
	//@ ensures forall i int :: { &res[i] } 0 <= i && i < len(res) ==> acc(&res[i], R13)
	//@ decreases
	Pack() (res []byte)

	//@ requires acc(Mem(), R13)
	//@ ensures forall i int :: { &res[i] } 0 <= i && i < len(res) ==> acc(&res[i], R13)
	//@ decreases
	IP() (res net.IP)

	//@ preserves acc(Mem(), R13)
	//@ ensures res.Mem()
	//@ decreases
	Copy() (res HostAddr)

	//@ preserves acc(Mem(), R13) && acc(o.Mem(), R13)
	//@ decreases
	Equal(o HostAddr) bool

	// (VerifiedSCION) Can't use imported types as interface fields yet
	// Issue: https://github.com/viperproject/gobra/issues/461
	// replaced by the String() method which is the one that should be implemented
	//fmt.Stringer

	//@ preserves acc(Mem(), R13)
	//@ decreases
	String() string
}

var _ HostAddr = (HostNone)(nil)

type HostNone net.IP

// @ decreases
func (h HostNone) Size() int {
	return HostLenNone
}

// @ decreases
func (h HostNone) Type() HostAddrType {
	return HostTypeNone
}

// @ ensures acc(res)
// @ ensures len(res) == 0
// @ decreases
func (h HostNone) Pack() (res []byte) {
	return []byte{}
}

// @ ensures acc(res)
// @ decreases
func (h HostNone) IP() (res net.IP) {
	return nil
}

// @ ensures res.Mem()
// @ decreases
func (h HostNone) Copy() (res HostAddr) {
	tmp := HostNone{}
	//@ fold tmp.Mem()
	return tmp
}

// @ ensures res == (typeOf(o) == type[HostNone])
// @ decreases
func (h HostNone) Equal(o HostAddr) (res bool) {
	_, ok := o.(HostNone)
	return ok
}

// @decreases
func (h HostNone) String() string {
	return "<None>"
}

var _ HostAddr = (HostIPv4)(nil)

type HostIPv4 net.IP

// @ decreases
func (h HostIPv4) Size() int {
	return HostLenIPv4
}

// @ decreases
func (h HostIPv4) Type() HostAddrType {
	return HostTypeIPv4
}

// @ requires acc(h.Mem(), R13)
// @ ensures forall i int :: { &res[i] } 0 <= i && i < len(res) ==> acc(&res[i], R13)
// @ decreases
func (h HostIPv4) Pack() (res []byte) {
	return []byte(h.IP())
}

// @ requires acc(h.Mem(), R13)
// @ ensures forall i int :: { &res[i] }{ &h[i] } 0 <= i && i < len(res) ==> acc(&res[i], R13) && &res[i] == &h[i]
// @ ensures len(res) == HostLenIPv4
// @ decreases
func (h HostIPv4) IP() (res net.IP) {
	// XXX(kormat): ensure the reply is the 4-byte representation.
	//@ unfold acc(h.Mem(), R13)
	//@ unfold acc(sl.Bytes(h, 0, len(h)), R13)
	return net.IP(h).To4( /*@ false @*/ )
}

// @ preserves acc(h.Mem(), R13)
// @ ensures acc(res.Mem())
// @ decreases
func (h HostIPv4) Copy() (res HostAddr) {
	//@ unfold acc(h.Mem(), R13)
	//@ unfold acc(sl.Bytes(h, 0, len(h)), R13)
	var tmp HostIPv4 = HostIPv4(append( /*@ R13, @*/ net.IP(nil), h...))
	//@ fold acc(sl.Bytes(h, 0, len(h)), R13)
	//@ fold sl.Bytes(tmp, 0, len(tmp))
	//@ fold acc(h.Mem(), R13)
	//@ fold tmp.Mem()
	return tmp
}

// @ preserves acc(h.Mem(), R13)
// @ preserves acc(o.Mem(), R13)
// @ decreases
func (h HostIPv4) Equal(o HostAddr) bool {
	//@ unfold acc(h.Mem(), R13)
	//@ unfold acc(o.Mem(), R13)
	ha, ok := o.(HostIPv4)
	//@ ghost defer fold acc(o.Mem(), R13)
	//@ ghost defer fold acc(h.Mem(), R13)
	return ok && net.IP(h).Equal(net.IP(ha))
}

// @ preserves acc(h.Mem(), R13)
// @ decreases
func (h HostIPv4) String() string {
	//@ assert unfolding acc(h.Mem(), R13) in len(h) == HostLenIPv4
	//@ ghost defer fold acc(h.Mem(), R13)
	//@ ghost defer fold acc(sl.Bytes(h, 0, len(h)), R13)
	return h.IP().String()
}

var _ HostAddr = (HostIPv6)(nil)

type HostIPv6 net.IP

// @ decreases
func (h HostIPv6) Size() int {
	return HostLenIPv6
}

// @ decreases
func (h HostIPv6) Type() HostAddrType {
	return HostTypeIPv6
}

// @ requires acc(h.Mem(), R13)
// @ ensures forall i int :: { &res[i] } 0 <= i && i < len(res) ==> acc(&res[i], R13)
// @ decreases
func (h HostIPv6) Pack() (res []byte) {
	//@ unfold acc(h.Mem(), R13)
	//@ unfold acc(sl.Bytes(h, 0, len(h)), R13)
	return []byte(h)[:HostLenIPv6]
}

// @ requires acc(h.Mem(), R13)
// @ ensures forall i int :: { &res[i] }{ &h[i] } 0 <= i && i < len(res) ==> acc(&res[i], R13) && &res[i] == &h[i]
// @ ensures len(res) == HostLenIPv6
// @ decreases
func (h HostIPv6) IP() (res net.IP) {
	//@ unfold acc(h.Mem(), R13)
	//@ unfold acc(sl.Bytes(h, 0, len(h)), R13)
	return net.IP(h)
}

// @ preserves acc(h.Mem(), R13)
// @ ensures acc(res.Mem())
// @ decreases
func (h HostIPv6) Copy() (res HostAddr) {
	//@ unfold acc(h.Mem(), R13)
	//@ unfold acc(sl.Bytes(h, 0, len(h)), R13)
	var tmp HostIPv6 = HostIPv6(append( /*@ R13, @*/ net.IP(nil), h...))
	//@ fold acc(sl.Bytes(h, 0, len(h)), R13)
	//@ fold sl.Bytes(tmp, 0, len(tmp))
	//@ fold acc(h.Mem(), R13)
	//@ fold tmp.Mem()
	return tmp
}

// @ preserves acc(h.Mem(), R13)
// @ preserves acc(o.Mem(), R13)
// @ decreases
func (h HostIPv6) Equal(o HostAddr) bool {
	//@ unfold acc(h.Mem(), R13)
	//@ unfold acc(o.Mem(), R13)
	ha, ok := o.(HostIPv6)
	//@ ghost defer fold acc(o.Mem(), R13)
	//@ ghost defer fold acc(h.Mem(), R13)
	return ok && net.IP(h).Equal(net.IP(ha))
}

// @ preserves acc(h.Mem(), R13)
// @ decreases
func (h HostIPv6) String() string {
	//@ assert unfolding acc(h.Mem(), R13) in len(h) == HostLenIPv6
	//@ ghost defer fold acc(h.Mem(), R13)
	//@ ghost defer fold acc(sl.Bytes(h, 0, len(h)), R13)
	return h.IP().String()
}

var _ HostAddr = (*HostSVC)(nil)

type HostSVC uint16

// HostSVCFromString returns the SVC address corresponding to str. For anycast
// SVC addresses, use BS_A, PS_A, CS_A, and SB_A; shorthand versions without
// the _A suffix (e.g., PS) also return anycast SVC addresses. For multicast,
// use BS_M, PS_M, CS_M, and SB_M.
// @ decreases
func HostSVCFromString(str string) HostSVC {
	var m HostSVC
	switch {
	case strings.HasSuffix(str, "_A"):
		str = strings.TrimSuffix(str, "_A")
	case strings.HasSuffix(str, "_M"):
		str = strings.TrimSuffix(str, "_M")
		m = SVCMcast
=======
// Host represents the AS-local host identifier of a SCION address.
//
// Different address types (IPv4, IPv6, SVC) are all represented with
// this Host struct, discriminated with a Type() field.
//
// The zero value is a valid object with Host{}.Type() == HostTypeNone.
type Host struct {
	ip  netip.Addr
	svc SVC
	t   HostAddrType
}

// ParseHost parses s as either a service address or an IP address,
// returning the result as a Host address.
// s can either be a SVC address, in the format supported by ParseSVC(s),
// or an IP address in dotted decimal or IPv6 format.
func ParseHost(s string) (Host, error) {
	svc, err := ParseSVC(s)
	if err == nil {
		return HostSVC(svc), nil
>>>>>>> 5cedae9b
	}
	ip, err := netip.ParseAddr(s)
	if err != nil {
		return Host{}, err
	}
	return HostIP(ip), nil
}

<<<<<<< HEAD
// @ decreases
func (h HostSVC) Size() int {
	return HostLenSVC
}

// @ decreases
func (h HostSVC) Type() HostAddrType {
	return HostTypeSVC
}

// @ ensures acc(res)
// @ decreases
func (h HostSVC) Pack() (res []byte) {
	out := make([]byte, HostLenSVC)
	binary.BigEndian.PutUint16(out, uint16(h))
	return out
}

// @ requires pad >= 0
// @ ensures acc(res)
// @ decreases
func (h HostSVC) PackWithPad(pad int) (res []byte) {
	out := make([]byte, HostLenSVC+pad)
	binary.BigEndian.PutUint16(out, uint16(h))
	return out
}

// @ ensures acc(res)
// @ decreases
func (h HostSVC) IP() (res net.IP) {
	return nil
}

// @ decreases
func (h HostSVC) IsMulticast() bool {
	return (h & SVCMcast) != 0
}

// @ decreases
func (h HostSVC) Base() HostSVC {
	return h & ^SVCMcast
}

// @ decreases
func (h HostSVC) Multicast() HostSVC {
	return h | SVCMcast
}

// @ ensures res.Mem()
// @ decreases
func (h HostSVC) Copy() (res HostAddr) {
	//@ fold h.Mem()
	return h
}

// @ decreases
func (h HostSVC) Equal(o HostAddr) bool {
	ha, ok := o.(HostSVC)
	return ok && h == ha
}

// @ decreases
func (h HostSVC) String() string {
	name := h.BaseString()
	cast := 'A'
	if h.IsMulticast() {
		cast = 'M'
=======
// MustParseHost calls ParseHost(s) and panics on error.
// It is intended for use in tests with hard-coded strings.
func MustParseHost(s string) Host {
	host, err := ParseHost(s)
	if err != nil {
		panic(err)
>>>>>>> 5cedae9b
	}
	return host
}

<<<<<<< HEAD
// BaseString returns the upper case name of the service. For hosts or unrecognized services, it
// returns UNKNOWN.
// @ decreases
func (h HostSVC) BaseString() string {
	switch h.Base() {
	case SvcDS:
		return "DS"
	case SvcCS:
		return "CS"
	case SvcWildcard:
		return "Wildcard"
	default:
		return "UNKNOWN"
	}
}

// @ decreases
func (h HostSVC) Network() string {
	return ""
}

// @ requires acc(b)
// @ requires isValidHostAddrType(htype)
// @ requires len(b) == sizeOfHostAddrType(htype)
// @ ensures err == nil ==> res.Mem()
// @ decreases
func HostFromRaw(b []byte, htype HostAddrType) (res HostAddr, err error) {
	switch htype {
	case HostTypeNone:
		tmp := HostNone{}
		//@ fold tmp.Mem()
		return tmp, nil
	case HostTypeIPv4:
		if len(b) < HostLenIPv4 {
			return nil, serrors.WithCtx(ErrMalformedHostAddrType, "type", htype)
		}
		//@ assert forall i int :: { &b[:HostLenIPv4][i] } 0 <= i && i < len(b[:HostLenIPv4]) ==> &b[:HostLenIPv4][i] == &b[i]
		tmp := HostIPv4(b[:HostLenIPv4])
		//@ fold sl.Bytes(tmp, 0, len(tmp))
		//@ fold tmp.Mem()
		return tmp, nil
	case HostTypeIPv6:
		if len(b) < HostLenIPv6 {
			return nil, serrors.WithCtx(ErrMalformedHostAddrType, "type", htype)
		}
		//@ assert forall i int :: { &b[:HostLenIPv4][i] } 0 <= i && i < len(b[:HostLenIPv4]) ==> &b[:HostLenIPv4][i] == &b[i]
		tmp := HostIPv6(b[:HostLenIPv6])
		//@ fold sl.Bytes(tmp, 0, len(tmp))
		//@ fold tmp.Mem()
		return tmp, nil
	case HostTypeSVC:
		if len(b) < HostLenSVC {
			return nil, serrors.WithCtx(ErrMalformedHostAddrType, "type", htype)
		}
		tmp := HostSVC(binary.BigEndian.Uint16(b))
		//@ fold tmp.Mem()
		return tmp, nil
	default:
		return nil, serrors.WithCtx(ErrBadHostAddrType, "type", htype)
	}
}

// @ requires acc(ip)
// @ requires len(ip) == HostLenIPv4 || len(ip) == HostLenIPv6
// @ ensures res.Mem()
// @ decreases
func HostFromIP(ip net.IP) (res HostAddr) {
	if ip4 := ip.To4( /*@ false @*/ ); ip4 != nil {
		tmp := HostIPv4(ip4)
		//@ fold sl.Bytes(tmp, 0, len(tmp))
		//@ fold tmp.Mem()
		return tmp
	}
	tmp := HostIPv6(ip)
	//@ fold sl.Bytes(tmp, 0, len(tmp))
	//@ fold tmp.Mem()
	return tmp
}

// @ ensures res.Mem()
// @ decreases
func HostFromIPStr(s string) (res HostAddr) {
	ip := net.ParseIP(s)
	if ip == nil {
		tmp := HostNone(nil)
		//@ fold tmp.Mem()
		return tmp
=======
// HostIP returns a Host address representing ip, with type HostTypeIP.
func HostIP(ip netip.Addr) Host {
	return Host{t: HostTypeIP, ip: ip}
}

// HostSvc returns a Host address representing svc, with type HostTypeSVC.
func HostSVC(svc SVC) Host {
	return Host{t: HostTypeSVC, svc: svc}
}

// Type returns the type of the address represented by h.
func (h Host) Type() HostAddrType {
	return h.t
}

// IP returns the IP address represented by h.
// Panics if h.Type() is not HostTypeIP.
func (h Host) IP() netip.Addr {
	if h.t != HostTypeIP {
		panic("IP called on non-IP address")
	}
	return h.ip
}

// SVC returns the SVC address represented by h.
// Panics if h.Type() is not HostTypeSVC.
func (h Host) SVC() SVC {
	if h.t != HostTypeSVC {
		panic("SVC called on non-SVC address")
>>>>>>> 5cedae9b
	}
	return h.svc
}

<<<<<<< HEAD
// @ requires isValidHostAddrType(htype)
// @ decreases
func HostLen(htype HostAddrType) (uint8, error) {
	var length uint8
	switch htype {
=======
func (h Host) String() string {
	switch h.Type() {
>>>>>>> 5cedae9b
	case HostTypeNone:
		return "<None>"
	case HostTypeIP:
		return h.ip.String()
	case HostTypeSVC:
		return h.svc.String()
	}
	panic("unsupported host type")
}

<<<<<<< HEAD
// @ decreases
func HostTypeCheck(t HostAddrType) bool {
	switch t {
	case HostTypeIPv6, HostTypeIPv4, HostTypeSVC:
		return true
=======
// Set implements flag.Value interface
func (h *Host) Set(s string) error {
	pH, err := ParseHost(s)
	if err != nil {
		return err
>>>>>>> 5cedae9b
	}
	*h = pH
	return nil
}<|MERGE_RESOLUTION|>--- conflicted
+++ resolved
@@ -23,16 +23,7 @@
 
 import (
 	"fmt"
-<<<<<<< HEAD
-	"net"
-	"strings"
-
-	"github.com/scionproto/scion/pkg/private/serrors"
-	//@ . "github.com/scionproto/scion/verification/utils/definitions"
-	//@ sl "github.com/scionproto/scion/verification/utils/slices"
-=======
 	"net/netip"
->>>>>>> 5cedae9b
 )
 
 // HostAddrType discriminates between different types of Host addresses.
@@ -58,272 +49,6 @@
 	return fmt.Sprintf("UNKNOWN (%d)", t)
 }
 
-<<<<<<< HEAD
-const (
-	HostLenNone = 0
-	HostLenIPv4 = net.IPv4len
-	HostLenIPv6 = net.IPv6len
-	HostLenSVC  = 2
-)
-
-var (
-	// ErrBadHostAddrType indicates an invalid host address type.
-	ErrBadHostAddrType = serrors.New("unsupported host address type")
-	// ErrMalformedHostAddrType indicates a malformed host address type.
-	ErrMalformedHostAddrType = serrors.New("malformed host address type")
-	// ErrUnsupportedSVCAddress indicates an unsupported SVC address.
-	ErrUnsupportedSVCAddress = serrors.New("unsupported SVC address")
-)
-
-const (
-	SvcDS       HostSVC = 0x0001
-	SvcCS       HostSVC = 0x0002
-	SvcWildcard HostSVC = 0x0010
-	SvcNone     HostSVC = 0xffff
-
-	SVCMcast HostSVC = 0x8000
-)
-
-type HostAddr interface {
-	//@ pred Mem()
-
-	//@ preserves acc(Mem(), R13)
-	//@ decreases
-	Size() int
-
-	//@ preserves acc(Mem(), R13)
-	//@ decreases
-	Type() HostAddrType
-
-	//@ requires acc(Mem(), R13)
-	//@ ensures forall i int :: { &res[i] } 0 <= i && i < len(res) ==> acc(&res[i], R13)
-	//@ decreases
-	Pack() (res []byte)
-
-	//@ requires acc(Mem(), R13)
-	//@ ensures forall i int :: { &res[i] } 0 <= i && i < len(res) ==> acc(&res[i], R13)
-	//@ decreases
-	IP() (res net.IP)
-
-	//@ preserves acc(Mem(), R13)
-	//@ ensures res.Mem()
-	//@ decreases
-	Copy() (res HostAddr)
-
-	//@ preserves acc(Mem(), R13) && acc(o.Mem(), R13)
-	//@ decreases
-	Equal(o HostAddr) bool
-
-	// (VerifiedSCION) Can't use imported types as interface fields yet
-	// Issue: https://github.com/viperproject/gobra/issues/461
-	// replaced by the String() method which is the one that should be implemented
-	//fmt.Stringer
-
-	//@ preserves acc(Mem(), R13)
-	//@ decreases
-	String() string
-}
-
-var _ HostAddr = (HostNone)(nil)
-
-type HostNone net.IP
-
-// @ decreases
-func (h HostNone) Size() int {
-	return HostLenNone
-}
-
-// @ decreases
-func (h HostNone) Type() HostAddrType {
-	return HostTypeNone
-}
-
-// @ ensures acc(res)
-// @ ensures len(res) == 0
-// @ decreases
-func (h HostNone) Pack() (res []byte) {
-	return []byte{}
-}
-
-// @ ensures acc(res)
-// @ decreases
-func (h HostNone) IP() (res net.IP) {
-	return nil
-}
-
-// @ ensures res.Mem()
-// @ decreases
-func (h HostNone) Copy() (res HostAddr) {
-	tmp := HostNone{}
-	//@ fold tmp.Mem()
-	return tmp
-}
-
-// @ ensures res == (typeOf(o) == type[HostNone])
-// @ decreases
-func (h HostNone) Equal(o HostAddr) (res bool) {
-	_, ok := o.(HostNone)
-	return ok
-}
-
-// @decreases
-func (h HostNone) String() string {
-	return "<None>"
-}
-
-var _ HostAddr = (HostIPv4)(nil)
-
-type HostIPv4 net.IP
-
-// @ decreases
-func (h HostIPv4) Size() int {
-	return HostLenIPv4
-}
-
-// @ decreases
-func (h HostIPv4) Type() HostAddrType {
-	return HostTypeIPv4
-}
-
-// @ requires acc(h.Mem(), R13)
-// @ ensures forall i int :: { &res[i] } 0 <= i && i < len(res) ==> acc(&res[i], R13)
-// @ decreases
-func (h HostIPv4) Pack() (res []byte) {
-	return []byte(h.IP())
-}
-
-// @ requires acc(h.Mem(), R13)
-// @ ensures forall i int :: { &res[i] }{ &h[i] } 0 <= i && i < len(res) ==> acc(&res[i], R13) && &res[i] == &h[i]
-// @ ensures len(res) == HostLenIPv4
-// @ decreases
-func (h HostIPv4) IP() (res net.IP) {
-	// XXX(kormat): ensure the reply is the 4-byte representation.
-	//@ unfold acc(h.Mem(), R13)
-	//@ unfold acc(sl.Bytes(h, 0, len(h)), R13)
-	return net.IP(h).To4( /*@ false @*/ )
-}
-
-// @ preserves acc(h.Mem(), R13)
-// @ ensures acc(res.Mem())
-// @ decreases
-func (h HostIPv4) Copy() (res HostAddr) {
-	//@ unfold acc(h.Mem(), R13)
-	//@ unfold acc(sl.Bytes(h, 0, len(h)), R13)
-	var tmp HostIPv4 = HostIPv4(append( /*@ R13, @*/ net.IP(nil), h...))
-	//@ fold acc(sl.Bytes(h, 0, len(h)), R13)
-	//@ fold sl.Bytes(tmp, 0, len(tmp))
-	//@ fold acc(h.Mem(), R13)
-	//@ fold tmp.Mem()
-	return tmp
-}
-
-// @ preserves acc(h.Mem(), R13)
-// @ preserves acc(o.Mem(), R13)
-// @ decreases
-func (h HostIPv4) Equal(o HostAddr) bool {
-	//@ unfold acc(h.Mem(), R13)
-	//@ unfold acc(o.Mem(), R13)
-	ha, ok := o.(HostIPv4)
-	//@ ghost defer fold acc(o.Mem(), R13)
-	//@ ghost defer fold acc(h.Mem(), R13)
-	return ok && net.IP(h).Equal(net.IP(ha))
-}
-
-// @ preserves acc(h.Mem(), R13)
-// @ decreases
-func (h HostIPv4) String() string {
-	//@ assert unfolding acc(h.Mem(), R13) in len(h) == HostLenIPv4
-	//@ ghost defer fold acc(h.Mem(), R13)
-	//@ ghost defer fold acc(sl.Bytes(h, 0, len(h)), R13)
-	return h.IP().String()
-}
-
-var _ HostAddr = (HostIPv6)(nil)
-
-type HostIPv6 net.IP
-
-// @ decreases
-func (h HostIPv6) Size() int {
-	return HostLenIPv6
-}
-
-// @ decreases
-func (h HostIPv6) Type() HostAddrType {
-	return HostTypeIPv6
-}
-
-// @ requires acc(h.Mem(), R13)
-// @ ensures forall i int :: { &res[i] } 0 <= i && i < len(res) ==> acc(&res[i], R13)
-// @ decreases
-func (h HostIPv6) Pack() (res []byte) {
-	//@ unfold acc(h.Mem(), R13)
-	//@ unfold acc(sl.Bytes(h, 0, len(h)), R13)
-	return []byte(h)[:HostLenIPv6]
-}
-
-// @ requires acc(h.Mem(), R13)
-// @ ensures forall i int :: { &res[i] }{ &h[i] } 0 <= i && i < len(res) ==> acc(&res[i], R13) && &res[i] == &h[i]
-// @ ensures len(res) == HostLenIPv6
-// @ decreases
-func (h HostIPv6) IP() (res net.IP) {
-	//@ unfold acc(h.Mem(), R13)
-	//@ unfold acc(sl.Bytes(h, 0, len(h)), R13)
-	return net.IP(h)
-}
-
-// @ preserves acc(h.Mem(), R13)
-// @ ensures acc(res.Mem())
-// @ decreases
-func (h HostIPv6) Copy() (res HostAddr) {
-	//@ unfold acc(h.Mem(), R13)
-	//@ unfold acc(sl.Bytes(h, 0, len(h)), R13)
-	var tmp HostIPv6 = HostIPv6(append( /*@ R13, @*/ net.IP(nil), h...))
-	//@ fold acc(sl.Bytes(h, 0, len(h)), R13)
-	//@ fold sl.Bytes(tmp, 0, len(tmp))
-	//@ fold acc(h.Mem(), R13)
-	//@ fold tmp.Mem()
-	return tmp
-}
-
-// @ preserves acc(h.Mem(), R13)
-// @ preserves acc(o.Mem(), R13)
-// @ decreases
-func (h HostIPv6) Equal(o HostAddr) bool {
-	//@ unfold acc(h.Mem(), R13)
-	//@ unfold acc(o.Mem(), R13)
-	ha, ok := o.(HostIPv6)
-	//@ ghost defer fold acc(o.Mem(), R13)
-	//@ ghost defer fold acc(h.Mem(), R13)
-	return ok && net.IP(h).Equal(net.IP(ha))
-}
-
-// @ preserves acc(h.Mem(), R13)
-// @ decreases
-func (h HostIPv6) String() string {
-	//@ assert unfolding acc(h.Mem(), R13) in len(h) == HostLenIPv6
-	//@ ghost defer fold acc(h.Mem(), R13)
-	//@ ghost defer fold acc(sl.Bytes(h, 0, len(h)), R13)
-	return h.IP().String()
-}
-
-var _ HostAddr = (*HostSVC)(nil)
-
-type HostSVC uint16
-
-// HostSVCFromString returns the SVC address corresponding to str. For anycast
-// SVC addresses, use BS_A, PS_A, CS_A, and SB_A; shorthand versions without
-// the _A suffix (e.g., PS) also return anycast SVC addresses. For multicast,
-// use BS_M, PS_M, CS_M, and SB_M.
-// @ decreases
-func HostSVCFromString(str string) HostSVC {
-	var m HostSVC
-	switch {
-	case strings.HasSuffix(str, "_A"):
-		str = strings.TrimSuffix(str, "_A")
-	case strings.HasSuffix(str, "_M"):
-		str = strings.TrimSuffix(str, "_M")
-		m = SVCMcast
-=======
 // Host represents the AS-local host identifier of a SCION address.
 //
 // Different address types (IPv4, IPv6, SVC) are all represented with
@@ -344,7 +69,6 @@
 	svc, err := ParseSVC(s)
 	if err == nil {
 		return HostSVC(svc), nil
->>>>>>> 5cedae9b
 	}
 	ip, err := netip.ParseAddr(s)
 	if err != nil {
@@ -353,175 +77,16 @@
 	return HostIP(ip), nil
 }
 
-<<<<<<< HEAD
-// @ decreases
-func (h HostSVC) Size() int {
-	return HostLenSVC
-}
-
-// @ decreases
-func (h HostSVC) Type() HostAddrType {
-	return HostTypeSVC
-}
-
-// @ ensures acc(res)
-// @ decreases
-func (h HostSVC) Pack() (res []byte) {
-	out := make([]byte, HostLenSVC)
-	binary.BigEndian.PutUint16(out, uint16(h))
-	return out
-}
-
-// @ requires pad >= 0
-// @ ensures acc(res)
-// @ decreases
-func (h HostSVC) PackWithPad(pad int) (res []byte) {
-	out := make([]byte, HostLenSVC+pad)
-	binary.BigEndian.PutUint16(out, uint16(h))
-	return out
-}
-
-// @ ensures acc(res)
-// @ decreases
-func (h HostSVC) IP() (res net.IP) {
-	return nil
-}
-
-// @ decreases
-func (h HostSVC) IsMulticast() bool {
-	return (h & SVCMcast) != 0
-}
-
-// @ decreases
-func (h HostSVC) Base() HostSVC {
-	return h & ^SVCMcast
-}
-
-// @ decreases
-func (h HostSVC) Multicast() HostSVC {
-	return h | SVCMcast
-}
-
-// @ ensures res.Mem()
-// @ decreases
-func (h HostSVC) Copy() (res HostAddr) {
-	//@ fold h.Mem()
-	return h
-}
-
-// @ decreases
-func (h HostSVC) Equal(o HostAddr) bool {
-	ha, ok := o.(HostSVC)
-	return ok && h == ha
-}
-
-// @ decreases
-func (h HostSVC) String() string {
-	name := h.BaseString()
-	cast := 'A'
-	if h.IsMulticast() {
-		cast = 'M'
-=======
 // MustParseHost calls ParseHost(s) and panics on error.
 // It is intended for use in tests with hard-coded strings.
 func MustParseHost(s string) Host {
 	host, err := ParseHost(s)
 	if err != nil {
 		panic(err)
->>>>>>> 5cedae9b
 	}
 	return host
 }
 
-<<<<<<< HEAD
-// BaseString returns the upper case name of the service. For hosts or unrecognized services, it
-// returns UNKNOWN.
-// @ decreases
-func (h HostSVC) BaseString() string {
-	switch h.Base() {
-	case SvcDS:
-		return "DS"
-	case SvcCS:
-		return "CS"
-	case SvcWildcard:
-		return "Wildcard"
-	default:
-		return "UNKNOWN"
-	}
-}
-
-// @ decreases
-func (h HostSVC) Network() string {
-	return ""
-}
-
-// @ requires acc(b)
-// @ requires isValidHostAddrType(htype)
-// @ requires len(b) == sizeOfHostAddrType(htype)
-// @ ensures err == nil ==> res.Mem()
-// @ decreases
-func HostFromRaw(b []byte, htype HostAddrType) (res HostAddr, err error) {
-	switch htype {
-	case HostTypeNone:
-		tmp := HostNone{}
-		//@ fold tmp.Mem()
-		return tmp, nil
-	case HostTypeIPv4:
-		if len(b) < HostLenIPv4 {
-			return nil, serrors.WithCtx(ErrMalformedHostAddrType, "type", htype)
-		}
-		//@ assert forall i int :: { &b[:HostLenIPv4][i] } 0 <= i && i < len(b[:HostLenIPv4]) ==> &b[:HostLenIPv4][i] == &b[i]
-		tmp := HostIPv4(b[:HostLenIPv4])
-		//@ fold sl.Bytes(tmp, 0, len(tmp))
-		//@ fold tmp.Mem()
-		return tmp, nil
-	case HostTypeIPv6:
-		if len(b) < HostLenIPv6 {
-			return nil, serrors.WithCtx(ErrMalformedHostAddrType, "type", htype)
-		}
-		//@ assert forall i int :: { &b[:HostLenIPv4][i] } 0 <= i && i < len(b[:HostLenIPv4]) ==> &b[:HostLenIPv4][i] == &b[i]
-		tmp := HostIPv6(b[:HostLenIPv6])
-		//@ fold sl.Bytes(tmp, 0, len(tmp))
-		//@ fold tmp.Mem()
-		return tmp, nil
-	case HostTypeSVC:
-		if len(b) < HostLenSVC {
-			return nil, serrors.WithCtx(ErrMalformedHostAddrType, "type", htype)
-		}
-		tmp := HostSVC(binary.BigEndian.Uint16(b))
-		//@ fold tmp.Mem()
-		return tmp, nil
-	default:
-		return nil, serrors.WithCtx(ErrBadHostAddrType, "type", htype)
-	}
-}
-
-// @ requires acc(ip)
-// @ requires len(ip) == HostLenIPv4 || len(ip) == HostLenIPv6
-// @ ensures res.Mem()
-// @ decreases
-func HostFromIP(ip net.IP) (res HostAddr) {
-	if ip4 := ip.To4( /*@ false @*/ ); ip4 != nil {
-		tmp := HostIPv4(ip4)
-		//@ fold sl.Bytes(tmp, 0, len(tmp))
-		//@ fold tmp.Mem()
-		return tmp
-	}
-	tmp := HostIPv6(ip)
-	//@ fold sl.Bytes(tmp, 0, len(tmp))
-	//@ fold tmp.Mem()
-	return tmp
-}
-
-// @ ensures res.Mem()
-// @ decreases
-func HostFromIPStr(s string) (res HostAddr) {
-	ip := net.ParseIP(s)
-	if ip == nil {
-		tmp := HostNone(nil)
-		//@ fold tmp.Mem()
-		return tmp
-=======
 // HostIP returns a Host address representing ip, with type HostTypeIP.
 func HostIP(ip netip.Addr) Host {
 	return Host{t: HostTypeIP, ip: ip}
@@ -551,21 +116,12 @@
 func (h Host) SVC() SVC {
 	if h.t != HostTypeSVC {
 		panic("SVC called on non-SVC address")
->>>>>>> 5cedae9b
 	}
 	return h.svc
 }
 
-<<<<<<< HEAD
-// @ requires isValidHostAddrType(htype)
-// @ decreases
-func HostLen(htype HostAddrType) (uint8, error) {
-	var length uint8
-	switch htype {
-=======
 func (h Host) String() string {
 	switch h.Type() {
->>>>>>> 5cedae9b
 	case HostTypeNone:
 		return "<None>"
 	case HostTypeIP:
@@ -576,19 +132,11 @@
 	panic("unsupported host type")
 }
 
-<<<<<<< HEAD
-// @ decreases
-func HostTypeCheck(t HostAddrType) bool {
-	switch t {
-	case HostTypeIPv6, HostTypeIPv4, HostTypeSVC:
-		return true
-=======
 // Set implements flag.Value interface
 func (h *Host) Set(s string) error {
 	pH, err := ParseHost(s)
 	if err != nil {
 		return err
->>>>>>> 5cedae9b
 	}
 	*h = pH
 	return nil
